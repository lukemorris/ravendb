﻿using System;
using System.Collections.Generic;
using System.Linq;
using Raven.Abstractions.Data;
using Xunit;

namespace Raven.Tests.Faceted
{
	public class Test
	{
		public String Id { get; set; }
		public String Manufacturer { get; set; }
		public DateTime Date { get; set; }
		public Decimal Cost { get; set; }
		public int Quantity { get; set; }
		public Double Price { get; set; }
	}

	public class FacetAdvancedAPI
	{
		[Fact]
		public void CanUseNewAPIToDoMultipleQueries()
		{
			var oldFacets = new List<Facet>
			{
				new Facet {Name = "Manufacturer"},
				new Facet
				{
					Name = "Cost_Range",
					Mode = FacetMode.Ranges,
					Ranges =
					{
						"[NULL TO Dx200]",
						"[Dx200 TO Dx400]",
						"[Dx400 TO Dx600]",
						"[Dx600 TO Dx800]",
						"[Dx800 TO NULL]",
					}
				},
				new Facet
				{
					Name = "Price_Range",
					Mode = FacetMode.Ranges,
					Ranges =
					{
						"[NULL TO Dx9.99]",
						"[Dx9.99 TO Dx49.99]",
						"[Dx49.99 TO Dx99.99]",
						"[Dx99.99 TO NULL]",
					}
				}
			};

			var newFacets = new List<Facet>
			{
				new Facet<Test> {Name = x => x.Manufacturer},
				new Facet<Test>
				{  
					Name = x => x.Cost,
					Ranges =
						{
							x => x.Cost < 200m,
							x => x.Cost > 200m && x.Cost < 400m,
							x => x.Cost > 400m && x.Cost < 600m,
							x => x.Cost > 600m && x.Cost < 800m,
							x => x.Cost > 800m
						}
				},
				new Facet<Test>
				{  
					Name = x => x.Price,
					Ranges = 
					{
						x => x.Price < 9.99,
						x => x.Price > 9.99 && x.Price < 49.99, 
						x => x.Price > 49.99 && x.Price < 99.99, 
						x => x.Price > 99.99
					}
				}
			};

			Assert.Equal(true, AreFacetsEqual(oldFacets[0], newFacets[0]));
			Assert.Equal(true, AreFacetsEqual(oldFacets[1], newFacets[1]));
			Assert.Equal(true, AreFacetsEqual(oldFacets[2], newFacets[2]));
		}

		[Fact]
		public void NewAPIThrowsExceptionsForInvalidExpressions()
		{
			//Create an invalid lamba and check it throws an exception!!
			Assert.Throws<InvalidOperationException>(() => 
				TriggerConversion(new Facet<Test>
				{
					Name = x => x.Cost,
					//Ranges can be a single item or && only
					Ranges = { x => x.Cost > 200m || x.Cost < 400m }
				}));

			Assert.Throws<InvalidOperationException>(() =>
				TriggerConversion(new Facet<Test>
				{
					Name = x => x.Cost,
					//Ranges can be > or < only
					Ranges = { x => x.Cost == 200m }
				}));

			Assert.Throws<InvalidOperationException>(() =>
				TriggerConversion(new Facet<Test>
				{
					//Facets must contain a Name expression
					//Name = x => x.Cost,
					Ranges = { x => x.Cost > 200m }
				}));

			Assert.Throws<InvalidOperationException>(() =>
				TriggerConversion(new Facet<Test>
				{
					Name = x => x.Cost,
					//Ranges must be on the same field!!!
					Ranges = { x => x.Price > 9.99 && x.Cost < 49.99m }
				}));
		}

		[Fact]
		public void AdvancedAPIAdvancedEdgeCases()
		{
			var testDateTime = new DateTime(2001, 12, 5);
			var edgeCaseFacet = new Facet<Test>
			{
				Name = x => x.Date,
				Ranges =
				{
					x => x.Date < DateTime.Now,
					x => x.Date > new DateTime(2010, 12, 5) && x.Date < testDateTime
				}
			};
			
			var facet = TriggerConversion(edgeCaseFacet);
			Assert.Equal(2, facet.Ranges.Count);
			Assert.False(String.IsNullOrWhiteSpace(facet.Ranges[0]));
<<<<<<< HEAD
			Assert.Equal(@"Date_Range:[2010\-12\-05T00\:00\:00.0000000 TO 2001\-12\-05T00\:00\:00.0000000]", facet.Ranges[1]);
=======
			Assert.Equal("[20101205000000000 TO 20011205000000000]", facet.Ranges[1]);
>>>>>>> 50ddc78d
		}

		private bool AreFacetsEqual(Facet left, Facet right)
		{
			return left.Name == right.Name &&
				left.Mode == right.Mode &&
				left.Ranges.Count == right.Ranges.Count &&
				left.Ranges.All(x => right.Ranges.Contains(x));
		}

		private Facet TriggerConversion(Facet<Test> facet)
		{
			//The conversion is done with an implicit cast, 
			//so we remain compatible with the original facet API
			return (Facet)facet;
		}
	}
}<|MERGE_RESOLUTION|>--- conflicted
+++ resolved
@@ -138,11 +138,7 @@
 			var facet = TriggerConversion(edgeCaseFacet);
 			Assert.Equal(2, facet.Ranges.Count);
 			Assert.False(String.IsNullOrWhiteSpace(facet.Ranges[0]));
-<<<<<<< HEAD
 			Assert.Equal(@"Date_Range:[2010\-12\-05T00\:00\:00.0000000 TO 2001\-12\-05T00\:00\:00.0000000]", facet.Ranges[1]);
-=======
-			Assert.Equal("[20101205000000000 TO 20011205000000000]", facet.Ranges[1]);
->>>>>>> 50ddc78d
 		}
 
 		private bool AreFacetsEqual(Facet left, Facet right)
