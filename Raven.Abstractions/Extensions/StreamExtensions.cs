//-----------------------------------------------------------------------
// <copyright file="StreamExtension.cs" company="Hibernating Rhinos LTD">
//     Copyright (c) Hibernating Rhinos LTD. All rights reserved.
// </copyright>
//-----------------------------------------------------------------------
using System;
using System.Collections.Generic;
using System.IO;
using System.Linq;
<<<<<<< HEAD
=======
using NLog;
>>>>>>> 051e5f4d

namespace Raven.Abstractions.Extensions
{
	/// <summary>
	/// Extensions for working with streams
	/// </summary>
	public static class StreamExtensions
	{
		public static void CopyTo(this Stream stream, Stream other)
		{
			var buffer = new byte[0x1000];
<<<<<<< HEAD
			while(true)
			{
				int read = stream.Read(buffer, 0, buffer.Length);
				if(read == 0)
=======
			while (true)
			{
				int read = stream.Read(buffer, 0, buffer.Length);
				if (read == 0)
>>>>>>> 051e5f4d
					return;
				other.Write(buffer, 0, read);
			}
		}

		/// <summary>
		/// Reads the entire request buffer to memory and return it as a byte array.
		/// </summary>
		/// <param name="stream">The stream to read.</param>
		/// <returns>The returned byte array.</returns>
		public static byte[] ReadData(this Stream stream)
		{
			var list = new List<byte[]>();
			const int defaultBufferSize = 1024 * 16;
			var buffer = new byte[defaultBufferSize];
			var currentOffset = 0;
			int read;
			while ((read = stream.Read(buffer, currentOffset, buffer.Length - currentOffset)) != 0)
			{
				currentOffset += read;
				if (currentOffset == buffer.Length)
				{
					list.Add(buffer);
					buffer = new byte[defaultBufferSize];
					currentOffset = 0;
				}
			}
			var totalSize = list.Sum(x => x.Length) + currentOffset;
			var result = new byte[totalSize];
			var resultOffset = 0;
			foreach (var partial in list)
			{
				Buffer.BlockCopy(partial, 0, result, resultOffset, partial.Length);
				resultOffset += partial.Length;
			}
			Buffer.BlockCopy(buffer, 0, result, resultOffset, currentOffset);
			return result;
		}
<<<<<<< HEAD
=======

		/// <summary>
		/// Allocates a byte array and reads an entire block from the stream
		/// </summary>
		public static byte[] ReadEntireBlock(this Stream stream, int count)
		{
			byte[] buffer = new byte[count];
			stream.ReadEntireBlock(buffer, 0, count);
			return buffer;
		}

		/// <summary>
		/// Reads an entire block from the stream
		/// </summary>
		public static void ReadEntireBlock(this Stream stream, byte[] buffer, int start, int count)
		{
			int totalRead = 0;
			while (totalRead < count)
			{
				int read = stream.Read(buffer, start + totalRead, count - totalRead);
				if (read == 0)
					throw new EndOfStreamException();
				totalRead += read;
			}
		}

		public static Stream DisposeTogetherWith(this Stream stream, params IDisposable[] disposables)
		{
			return new DisposingStream(stream, disposables);
		}

		private class DisposingStream : Stream
		{
			private Stream stream;
			private IDisposable[] disposables;

			public DisposingStream(Stream stream, IDisposable[] disposables)
			{
				this.stream = stream;
				this.disposables = disposables;
			}

			public override bool CanRead
			{
				get { return stream.CanRead; }
			}

			public override bool CanSeek
			{
				get { return stream.CanSeek; }
			}

			public override bool CanWrite
			{
				get { return stream.CanWrite; }
			}

			public override void Flush()
			{
				stream.Flush();
			}

			public override long Length
			{
				get { return stream.Length; }
			}

			public override long Position
			{
				get { return stream.Position; }
				set { stream.Position = value; }
			}

			public override int Read(byte[] buffer, int offset, int count)
			{
				return stream.Read(buffer, offset, count);
			}

			public override long Seek(long offset, SeekOrigin origin)
			{
				return stream.Seek(offset, origin);
			}

			public override void SetLength(long value)
			{
				stream.SetLength(value);
			}

			public override void Write(byte[] buffer, int offset, int count)
			{
				stream.Write(buffer, offset, count);
			}

			protected override void Dispose(bool disposing)
			{
				base.Dispose(disposing);

				if (disposing)
				{
					foreach (var d in disposables)
					{
						try
						{
							d.Dispose();
						}
						catch (Exception ex)
						{
							LogManager.GetCurrentClassLogger().Error("Error when disposing a DisposingStream: " + ex.Message, ex);
						}
					}
				}
			}
		}
>>>>>>> 051e5f4d
	}
}<|MERGE_RESOLUTION|>--- conflicted
+++ resolved
@@ -7,10 +7,7 @@
 using System.Collections.Generic;
 using System.IO;
 using System.Linq;
-<<<<<<< HEAD
-=======
 using NLog;
->>>>>>> 051e5f4d
 
 namespace Raven.Abstractions.Extensions
 {
@@ -22,17 +19,10 @@
 		public static void CopyTo(this Stream stream, Stream other)
 		{
 			var buffer = new byte[0x1000];
-<<<<<<< HEAD
-			while(true)
-			{
-				int read = stream.Read(buffer, 0, buffer.Length);
-				if(read == 0)
-=======
 			while (true)
 			{
 				int read = stream.Read(buffer, 0, buffer.Length);
 				if (read == 0)
->>>>>>> 051e5f4d
 					return;
 				other.Write(buffer, 0, read);
 			}
@@ -71,8 +61,6 @@
 			Buffer.BlockCopy(buffer, 0, result, resultOffset, currentOffset);
 			return result;
 		}
-<<<<<<< HEAD
-=======
 
 		/// <summary>
 		/// Allocates a byte array and reads an entire block from the stream
@@ -186,6 +174,5 @@
 				}
 			}
 		}
->>>>>>> 051e5f4d
 	}
 }