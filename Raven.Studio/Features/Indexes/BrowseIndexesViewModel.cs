﻿using Raven.Abstractions.Indexing;
using Raven.Studio.Infrastructure.Navigation;

namespace Raven.Studio.Features.Indexes
{
	using System.ComponentModel.Composition;
	using Caliburn.Micro;
	using Framework;
	using Framework.Extensions;
	using Messages;
	using Plugins;
	using Plugins.Database;

    [Export]
	[ExportDatabaseExplorerItem("Indexes", Index = 30)]
	public class BrowseIndexesViewModel : RavenScreen,
										  IHandle<IndexUpdated>
	{
		IndexDefinition activeIndex;
		object activeItem;

		[ImportingConstructor]
<<<<<<< HEAD
		public BrowseIndexesViewModel(IServer server, IEventAggregator events)
			: base(events)
=======
		public BrowseIndexesViewModel()
>>>>>>> fd42602e
		{
			DisplayName = "Indexes";

			Events.Subscribe(this);
			Server.CurrentDatabaseChanged += delegate
			{
			    ActiveItem = null;
				if(Indexes != null) Indexes.Clear();
			};
		}

		protected override void OnInitialize()
		{
			Indexes = new BindablePagedQuery<IndexDefinition>((start, pageSize) =>
			{
				using(var session = Server.OpenSession())
				return session.Advanced.AsyncDatabaseCommands
					.GetIndexesAsync(start, pageSize);
			});
		}

		protected override void OnActivate()
		{
			BeginRefreshIndexes();
		}

		public void CreateNewIndex()
		{
<<<<<<< HEAD
			ActiveItem = new EditIndexViewModel(new IndexDefinition(), server, Events);
=======
			ActiveItem = new EditIndexViewModel(new IndexDefinition());
>>>>>>> fd42602e
		}

		void BeginRefreshIndexes()
		{
			WorkStarted("retrieving indexes");
			using (var session = Server.OpenSession())
				session.Advanced.AsyncDatabaseCommands
					.GetStatisticsAsync()
					.ContinueWith(
						_ =>
							{
								WorkCompleted("retrieving indexes");
								RefreshIndexes(_.Result.CountOfIndexes);
							},
						faulted =>
							{
								WorkCompleted("retrieving indexes");
							}
						);
		}

		public BindablePagedQuery<IndexDefinition> Indexes { get; private set; }

		public IndexDefinition ActiveIndex
		{
			get { return activeIndex; }
			set
			{
				activeIndex = value;
				if (activeIndex != null)
<<<<<<< HEAD
					ActiveItem = new EditIndexViewModel(activeIndex, server, Events);
=======
					ActiveItem = new EditIndexViewModel(activeIndex);
>>>>>>> fd42602e
				NotifyOfPropertyChange(() => ActiveIndex);
			}
		}

		public object ActiveItem
		{
			get
			{
				return activeItem;
			}
			set
			{
				var deactivatable = activeItem as IDeactivate;
				if (deactivatable != null) deactivatable.Deactivate(close:true);

				var activatable = value as IActivate;
				if (activatable != null) activatable.Activate();

				activeItem = value; 
				NotifyOfPropertyChange(() => ActiveItem);
			}
		}

		void IHandle<IndexUpdated>.Handle(IndexUpdated message)
		{
			BeginRefreshIndexes();

			if (message.IsRemoved)
			{
				ActiveItem = null;
			}
		}

		void RefreshIndexes(int totalIndexCount)
		{
			Indexes.GetTotalResults = () => totalIndexCount;
			Indexes.LoadPage();
		}
	}
}<|MERGE_RESOLUTION|>--- conflicted
+++ resolved
@@ -1,136 +1,123 @@
-﻿using Raven.Abstractions.Indexing;
-using Raven.Studio.Infrastructure.Navigation;
-
-namespace Raven.Studio.Features.Indexes
-{
-	using System.ComponentModel.Composition;
-	using Caliburn.Micro;
-	using Framework;
-	using Framework.Extensions;
-	using Messages;
-	using Plugins;
-	using Plugins.Database;
-
-    [Export]
-	[ExportDatabaseExplorerItem("Indexes", Index = 30)]
-	public class BrowseIndexesViewModel : RavenScreen,
-										  IHandle<IndexUpdated>
-	{
-		IndexDefinition activeIndex;
-		object activeItem;
-
-		[ImportingConstructor]
-<<<<<<< HEAD
-		public BrowseIndexesViewModel(IServer server, IEventAggregator events)
-			: base(events)
-=======
-		public BrowseIndexesViewModel()
->>>>>>> fd42602e
-		{
-			DisplayName = "Indexes";
-
-			Events.Subscribe(this);
-			Server.CurrentDatabaseChanged += delegate
-			{
-			    ActiveItem = null;
-				if(Indexes != null) Indexes.Clear();
-			};
-		}
-
-		protected override void OnInitialize()
-		{
-			Indexes = new BindablePagedQuery<IndexDefinition>((start, pageSize) =>
-			{
-				using(var session = Server.OpenSession())
-				return session.Advanced.AsyncDatabaseCommands
-					.GetIndexesAsync(start, pageSize);
-			});
-		}
-
-		protected override void OnActivate()
-		{
-			BeginRefreshIndexes();
-		}
-
-		public void CreateNewIndex()
-		{
-<<<<<<< HEAD
-			ActiveItem = new EditIndexViewModel(new IndexDefinition(), server, Events);
-=======
-			ActiveItem = new EditIndexViewModel(new IndexDefinition());
->>>>>>> fd42602e
-		}
-
-		void BeginRefreshIndexes()
-		{
-			WorkStarted("retrieving indexes");
-			using (var session = Server.OpenSession())
-				session.Advanced.AsyncDatabaseCommands
-					.GetStatisticsAsync()
-					.ContinueWith(
-						_ =>
-							{
-								WorkCompleted("retrieving indexes");
-								RefreshIndexes(_.Result.CountOfIndexes);
-							},
-						faulted =>
-							{
-								WorkCompleted("retrieving indexes");
-							}
-						);
-		}
-
-		public BindablePagedQuery<IndexDefinition> Indexes { get; private set; }
-
-		public IndexDefinition ActiveIndex
-		{
-			get { return activeIndex; }
-			set
-			{
-				activeIndex = value;
-				if (activeIndex != null)
-<<<<<<< HEAD
-					ActiveItem = new EditIndexViewModel(activeIndex, server, Events);
-=======
-					ActiveItem = new EditIndexViewModel(activeIndex);
->>>>>>> fd42602e
-				NotifyOfPropertyChange(() => ActiveIndex);
-			}
-		}
-
-		public object ActiveItem
-		{
-			get
-			{
-				return activeItem;
-			}
-			set
-			{
-				var deactivatable = activeItem as IDeactivate;
-				if (deactivatable != null) deactivatable.Deactivate(close:true);
-
-				var activatable = value as IActivate;
-				if (activatable != null) activatable.Activate();
-
-				activeItem = value; 
-				NotifyOfPropertyChange(() => ActiveItem);
-			}
-		}
-
-		void IHandle<IndexUpdated>.Handle(IndexUpdated message)
-		{
-			BeginRefreshIndexes();
-
-			if (message.IsRemoved)
-			{
-				ActiveItem = null;
-			}
-		}
-
-		void RefreshIndexes(int totalIndexCount)
-		{
-			Indexes.GetTotalResults = () => totalIndexCount;
-			Indexes.LoadPage();
-		}
-	}
+﻿using Raven.Abstractions.Indexing;
+using Raven.Studio.Infrastructure.Navigation;
+
+namespace Raven.Studio.Features.Indexes
+{
+	using System.ComponentModel.Composition;
+	using Caliburn.Micro;
+	using Framework;
+	using Framework.Extensions;
+	using Messages;
+	using Plugins;
+	using Plugins.Database;
+
+    [Export]
+	[ExportDatabaseExplorerItem("Indexes", Index = 30)]
+	public class BrowseIndexesViewModel : RavenScreen,
+										  IHandle<IndexUpdated>
+	{
+		IndexDefinition activeIndex;
+		object activeItem;
+
+		[ImportingConstructor]
+		public BrowseIndexesViewModel()
+		{
+			DisplayName = "Indexes";
+
+			Events.Subscribe(this);
+			Server.CurrentDatabaseChanged += delegate
+			{
+			    ActiveItem = null;
+				if(Indexes != null) Indexes.Clear();
+			};
+		}
+
+		protected override void OnInitialize()
+		{
+			Indexes = new BindablePagedQuery<IndexDefinition>((start, pageSize) =>
+			{
+				using(var session = Server.OpenSession())
+				return session.Advanced.AsyncDatabaseCommands
+					.GetIndexesAsync(start, pageSize);
+			});
+		}
+
+		protected override void OnActivate()
+		{
+			BeginRefreshIndexes();
+		}
+
+		public void CreateNewIndex()
+		{
+			ActiveItem = new EditIndexViewModel(new IndexDefinition());
+		}
+
+		void BeginRefreshIndexes()
+		{
+			WorkStarted("retrieving indexes");
+			using (var session = Server.OpenSession())
+				session.Advanced.AsyncDatabaseCommands
+					.GetStatisticsAsync()
+					.ContinueWith(
+						_ =>
+							{
+								WorkCompleted("retrieving indexes");
+								RefreshIndexes(_.Result.CountOfIndexes);
+							},
+						faulted =>
+							{
+								WorkCompleted("retrieving indexes");
+							}
+						);
+		}
+
+		public BindablePagedQuery<IndexDefinition> Indexes { get; private set; }
+
+		public IndexDefinition ActiveIndex
+		{
+			get { return activeIndex; }
+			set
+			{
+				activeIndex = value;
+				if (activeIndex != null)
+					ActiveItem = new EditIndexViewModel(activeIndex);
+				NotifyOfPropertyChange(() => ActiveIndex);
+			}
+		}
+
+		public object ActiveItem
+		{
+			get
+			{
+				return activeItem;
+			}
+			set
+			{
+				var deactivatable = activeItem as IDeactivate;
+				if (deactivatable != null) deactivatable.Deactivate(close:true);
+
+				var activatable = value as IActivate;
+				if (activatable != null) activatable.Activate();
+
+				activeItem = value; 
+				NotifyOfPropertyChange(() => ActiveItem);
+			}
+		}
+
+		void IHandle<IndexUpdated>.Handle(IndexUpdated message)
+		{
+			BeginRefreshIndexes();
+
+			if (message.IsRemoved)
+			{
+				ActiveItem = null;
+			}
+		}
+
+		void RefreshIndexes(int totalIndexCount)
+		{
+			Indexes.GetTotalResults = () => totalIndexCount;
+			Indexes.LoadPage();
+		}
+	}
 }