--- conflicted
+++ resolved
@@ -1,92 +1,81 @@
-//-----------------------------------------------------------------------
-// <copyright file="MultiTenancyExtensions.cs" company="Hibernating Rhinos LTD">
-//     Copyright (c) Hibernating Rhinos LTD. All rights reserved.
-// </copyright>
-//-----------------------------------------------------------------------
-using System.Collections.Generic;
-using System.IO;
-#if !SILVERLIGHT
-using System.Transactions;
-#endif
-using Newtonsoft.Json.Linq;
-using Raven.Client.Client;
-using Raven.Database.Data;
-
-namespace Raven.Client.Extensions
-{
-<<<<<<< HEAD
-	using System.Threading.Tasks;
-	using Client.Async;
-=======
-#if !NET_3_5
-	using System.Threading.Tasks;
-	using Client.Async;
-#endif
->>>>>>> ed027f19
-	using Database;
-
-	///<summary>
-	/// Extension methods to create mutli tenants databases
-	///</summary>
-	public static class MultiTenancyExtensions
-	{
-#if !SILVERLIGHT
-		///<summary>
-		/// Ensures that the database exists, creating it if needed
-		///</summary>
-		/// <remarks>
-		/// This operation happens _outside_ of any transaction
-		/// </remarks>
-		public static void EnsureDatabaseExists(this IDatabaseCommands self,string name)
-		{
-			var doc = JObject.FromObject(new DatabaseDocument
-			{
-				Settings =
-					{
-						{"Raven/DataDir", Path.Combine("~", Path.Combine("Tenants", name))}
-					}
-			});
-			var docId = "Raven/Databases/" + name;
-			if (self.Get(docId) != null)
-				return;
-#if !SILVERLIGHT
-			using (new TransactionScope(TransactionScopeOption.Suppress))
-#endif
-				self.Put(docId, null, doc, new JObject());
-		}
-#endif
-
-<<<<<<< HEAD
-=======
-#if !NET_3_5
->>>>>>> ed027f19
-		///<summary>
-		/// Ensures that the database exists, creating it if needed
-		///</summary>
-		public static Task EnsureDatabaseExistsAsync(this IAsyncDatabaseCommands self, string name)
-		{
-			var doc = JObject.FromObject(new DatabaseDocument
-			{
-				Settings =
-					{
-						{"Raven/DataDir", Path.Combine("~", Path.Combine("Tenants", name))}
-					}
-			});
-			var docId = "Raven/Databases/" + name;
-
-			return self.GetAsync(docId)
-				.ContinueWith(get =>
-				{
-                    if (get.Result != null)
-                        return get;
-
-                    return (Task)self.PutAsync(docId, null, doc, new JObject());
-				})
-                .Unwrap();
-		}
-<<<<<<< HEAD
-=======
-#endif
->>>>>>> ed027f19
-	}
+//-----------------------------------------------------------------------
+// <copyright file="MultiTenancyExtensions.cs" company="Hibernating Rhinos LTD">
+//     Copyright (c) Hibernating Rhinos LTD. All rights reserved.
+// </copyright>
+//-----------------------------------------------------------------------
+using System.Collections.Generic;
+using System.IO;
+#if !SILVERLIGHT
+using System.Transactions;
+#endif
+using Newtonsoft.Json.Linq;
+using Raven.Client.Client;
+using Raven.Database.Data;
+
+namespace Raven.Client.Extensions
+{
+#if !NET_3_5
+	using System.Threading.Tasks;
+	using Client.Async;
+#endif
+	using Database;
+
+	///<summary>
+	/// Extension methods to create mutli tenants databases
+	///</summary>
+	public static class MultiTenancyExtensions
+	{
+#if !SILVERLIGHT
+		///<summary>
+		/// Ensures that the database exists, creating it if needed
+		///</summary>
+		/// <remarks>
+		/// This operation happens _outside_ of any transaction
+		/// </remarks>
+		public static void EnsureDatabaseExists(this IDatabaseCommands self,string name)
+		{
+			var doc = JObject.FromObject(new DatabaseDocument
+			{
+				Settings =
+					{
+						{"Raven/DataDir", Path.Combine("~", Path.Combine("Tenants", name))}
+					}
+			});
+			var docId = "Raven/Databases/" + name;
+			if (self.Get(docId) != null)
+				return;
+#if !SILVERLIGHT
+			using (new TransactionScope(TransactionScopeOption.Suppress))
+#endif
+				self.Put(docId, null, doc, new JObject());
+		}
+#endif
+
+#if !NET_3_5
+		///<summary>
+		/// Ensures that the database exists, creating it if needed
+		///</summary>
+		public static Task EnsureDatabaseExistsAsync(this IAsyncDatabaseCommands self, string name)
+		{
+			var doc = JObject.FromObject(new DatabaseDocument
+			{
+				Settings =
+					{
+						{"Raven/DataDir", Path.Combine("~", Path.Combine("Tenants", name))}
+					}
+			});
+			var docId = "Raven/Databases/" + name;
+
+			return self.GetAsync(docId)
+				.ContinueWith(get =>
+				{
+                    if (get.Result != null)
+                        return get;
+
+                    return (Task)self.PutAsync(docId, null, doc, new JObject());
+				})
+                .Unwrap();
+		}
+#endif
+	}
 }