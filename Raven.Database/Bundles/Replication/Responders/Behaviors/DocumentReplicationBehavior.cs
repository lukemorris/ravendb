--- conflicted
+++ resolved
@@ -40,16 +40,16 @@
 			var etag = existingMetadata.Value<bool>(Constants.RavenDeleteMarker) ? Guid.Empty : existingItem.Etag;
 			Actions.Lists.Remove(Constants.RavenReplicationDocsTombstones, id);
 			Actions.Documents.AddDocument(id, etag,
-			                                              new RavenJObject
-			                                              {
+			                              new RavenJObject
+			                              {
 			                              	{"Conflicts", new RavenJArray(existingDocumentConflictId, newDocumentConflictId)}
-			                                              },
-			                                              new RavenJObject
-			                                              {
-				                                              {Constants.RavenReplicationConflict, true},
-				                                              {"@Http-Status-Code", 409},
-				                                              {"@Http-Status-Description", "Conflict"}
-			                                              });
+			                              },
+			                              new RavenJObject
+			                              {
+			                              	{Constants.RavenReplicationConflict, true},
+			                              	{"@Http-Status-Code", 409},
+			                              	{"@Http-Status-Description", "Conflict"}
+			                              });
 		}
 
 		protected override void AppendToCurrentItemConflicts(string id, string newConflictId, RavenJObject existingMetadata, JsonDocument existingItem)
@@ -68,11 +68,7 @@
 			if(existingDoc != null)
 			{
 				existingItem = existingDoc;
-<<<<<<< HEAD
-				existingEtag = existingDoc.Etag.Value;
-=======
 				existingEtag = existingDoc.Etag;
->>>>>>> 77432568
 				deleted = false;
 				return existingDoc.Metadata;
 			}
