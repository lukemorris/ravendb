<<<<<<< HEAD
//-----------------------------------------------------------------------
// <copyright file="DocumentDatabase.cs" company="Hibernating Rhinos LTD">
//     Copyright (c) Hibernating Rhinos LTD. All rights reserved.
// </copyright>
//-----------------------------------------------------------------------
using System;
using System.Collections.Concurrent;
using System.Collections.Generic;
using System.ComponentModel.Composition;
using System.Diagnostics;
using System.IO;
using System.Linq;
using System.Runtime.CompilerServices;
using System.Security.Cryptography;
using System.Text;
using System.Threading;
using System.Threading.Tasks;
using System.Transactions;
using Raven.Imports.Newtonsoft.Json;
using NLog;
using Raven.Abstractions;
using Raven.Abstractions.Commands;
using Raven.Abstractions.Data;
using Raven.Abstractions.Exceptions;
using Raven.Abstractions.Extensions;
using Raven.Abstractions.Indexing;
using Raven.Abstractions.Json;
using Raven.Abstractions.Linq;
using Raven.Abstractions.MEF;
using Raven.Database.Backup;
using Raven.Database.Config;
using Raven.Database.Data;
using Raven.Database.Exceptions;
using Raven.Database.Extensions;
using Raven.Database.Impl;
using Raven.Database.Indexing;
using Raven.Database.Json;
using Raven.Database.Linq;
using Raven.Database.Plugins;
using Raven.Database.Storage;
using Raven.Database.Tasks;
using Constants = Raven.Abstractions.Data.Constants;
using Raven.Json.Linq;
using Index = Raven.Database.Indexing.Index;
using TransactionInformation = Raven.Abstractions.Data.TransactionInformation;

namespace Raven.Database
{
	public class DocumentDatabase : IUuidGenerator, IDisposable
	{
		[ImportMany]
		public OrderedPartCollection<AbstractAttachmentPutTrigger> AttachmentPutTriggers { get; set; }

		[ImportMany]
		public OrderedPartCollection<AbstractIndexQueryTrigger> IndexQueryTriggers{ get; set; }
		
		[ImportMany]
		public OrderedPartCollection<AbstractAttachmentDeleteTrigger> AttachmentDeleteTriggers { get; set; }

		[ImportMany]
		public OrderedPartCollection<AbstractAttachmentReadTrigger> AttachmentReadTriggers { get; set; }

		[ImportMany]
		public OrderedPartCollection<AbstractPutTrigger> PutTriggers { get; set; }

		[ImportMany]
		public OrderedPartCollection<AbstractDeleteTrigger> DeleteTriggers { get; set; }

		[ImportMany]
		public OrderedPartCollection<AbstractIndexUpdateTrigger> IndexUpdateTriggers { get; set; }

		[ImportMany]
		public OrderedPartCollection<AbstractReadTrigger> ReadTriggers { get; set; }

		[ImportMany]
		public OrderedPartCollection<AbstractDynamicCompilationExtension> Extensions { get; set; }

		private List<IDisposable> toDispose = new List<IDisposable>();

		/// <summary>
		/// The name of the database.
		/// Defaults to null for the root database (or embedded database), or the name of the database if this db is a tenant database
		/// </summary>
		public string Name { get; private set; }

		private readonly WorkContext workContext;

		private readonly ConcurrentDictionary<Guid, CommittableTransaction> promotedTransactions = new ConcurrentDictionary<Guid, CommittableTransaction>();

		/// <summary>
		/// This is required to ensure serial generation of etags during puts
		/// </summary>
		private readonly object putSerialLock = new object();

		/// <summary>
		/// This is used to hold state associated with this instance by external extensions
		/// </summary>
		public ConcurrentDictionary<object, object> ExtensionsState { get; private set; }


		private readonly ThreadLocal<bool> disableAllTriggers = new ThreadLocal<bool>(() => false);
		private System.Threading.Tasks.Task indexingBackgroundTask;
		private System.Threading.Tasks.Task reducingBackgroundTask;
		private readonly TaskScheduler backgroundTaskScheduler;

		private static readonly Logger log = LogManager.GetCurrentClassLogger();

		private long currentEtagBase;

		public DocumentDatabase(InMemoryRavenConfiguration configuration)
		{
			AppDomain.CurrentDomain.DomainUnload += DomainUnloadOrProcessExit;
			AppDomain.CurrentDomain.ProcessExit += DomainUnloadOrProcessExit;

			Name = configuration.DatabaseName;
			if(configuration.CustomTaskScheduler != null)
			{
				backgroundTaskScheduler = configuration.CustomTaskScheduler;
			}
			else if (configuration.BackgroundTasksPriority != ThreadPriority.Normal)
			{
				backgroundTaskScheduler = new TaskSchedulerWithCustomPriority(
					// we need a minimum of four task threads - one for indexing dispatch, one for reducing dispatch, one for tasks, one for indexing/reducing ops
					Math.Max(4, configuration.MaxNumberOfParallelIndexTasks + 2),
					configuration.BackgroundTasksPriority);
			}
			else
			{
				backgroundTaskScheduler = TaskScheduler.Current;
			}

			ExtensionsState = new ConcurrentDictionary<object, object>();
			Configuration = configuration;
			
			ExecuteAlterConfiguration();

			configuration.Container.SatisfyImportsOnce(this);

			workContext = new WorkContext
			{
				IndexUpdateTriggers = IndexUpdateTriggers,
				ReadTriggers = ReadTriggers
			};

			TransactionalStorage = configuration.CreateTransactionalStorage(workContext.HandleWorkNotifications);
			configuration.Container.SatisfyImportsOnce(TransactionalStorage);

			try
			{
				TransactionalStorage.Initialize(this);
			}
			catch (Exception)
			{
				TransactionalStorage.Dispose();
				throw;
			}

			TransactionalStorage.Batch(actions => currentEtagBase = actions.General.GetNextIdentityValue("Raven/Etag"));

			IndexDefinitionStorage = new IndexDefinitionStorage(
				configuration,
				TransactionalStorage,
				configuration.DataDirectory,
				configuration.Container.GetExportedValues<AbstractViewGenerator>(),
				Extensions);
			IndexStorage = new IndexStorage(IndexDefinitionStorage, configuration, this);

			workContext.Configuration = configuration;
			workContext.IndexStorage = IndexStorage;
			workContext.TransactionaStorage = TransactionalStorage;
			workContext.IndexDefinitionStorage = IndexDefinitionStorage;


			try
			{
				InitializeTriggers();
				ExecuteStartupTasks();
			}
			catch (Exception)
			{
				Dispose();
				throw;
			}
		}

		private void DomainUnloadOrProcessExit(object sender, EventArgs eventArgs)
		{
			Dispose();
		}

		private void InitializeTriggers()
		{
			PutTriggers
				.Init(disableAllTriggers)
				.OfType<IRequiresDocumentDatabaseInitialization>().Apply(initialization => initialization.Initialize(this));
			DeleteTriggers
				.Init(disableAllTriggers)
				.OfType<IRequiresDocumentDatabaseInitialization>().Apply(initialization => initialization.Initialize(this));
			ReadTriggers
				.Init(disableAllTriggers)
				.OfType<IRequiresDocumentDatabaseInitialization>().Apply(initialization => initialization.Initialize(this));

			IndexQueryTriggers
				.Init(disableAllTriggers)
				.OfType<IRequiresDocumentDatabaseInitialization>().Apply(initialization => initialization.Initialize(this));

			AttachmentPutTriggers
				.Init(disableAllTriggers)
				.OfType<IRequiresDocumentDatabaseInitialization>().Apply(initialization => initialization.Initialize(this));
			AttachmentDeleteTriggers
				.Init(disableAllTriggers)
				.OfType<IRequiresDocumentDatabaseInitialization>().Apply(initialization => initialization.Initialize(this));
			AttachmentReadTriggers
				.Init(disableAllTriggers)
				.OfType<IRequiresDocumentDatabaseInitialization>().Apply(initialization => initialization.Initialize(this));

			IndexUpdateTriggers
				.Init(disableAllTriggers)
				.OfType<IRequiresDocumentDatabaseInitialization>().Apply(initialization => initialization.Initialize(this));
		}

		private void ExecuteAlterConfiguration()
		{
			foreach (var alterConfiguration in Configuration.Container.GetExportedValues<IAlterConfiguration>())
			{
				alterConfiguration.AlterConfiguration(Configuration);
			}
		}

		private void ExecuteStartupTasks()
		{
			foreach (var task in Configuration.Container.GetExportedValues<IStartupTask>())
			{
				var disposable = task as IDisposable;
				if(disposable != null)
					toDispose.Add(disposable);
				task.Execute(this);
			}
		}

		public DatabaseStatistics Statistics
		{
			get
			{
				var result = new DatabaseStatistics
				{
					CurrentNumberOfItemsToIndexInSingleBatch = workContext.CurrentNumberOfItemsToIndexInSingleBatch,
					CurrentNumberOfItemsToReduceInSingleBatch = workContext.CurrentNumberOfItemsToReduceInSingleBatch,
					CountOfIndexes = IndexStorage.Indexes.Length,
					Errors = workContext.Errors,
					Triggers = PutTriggers.Select(x => new DatabaseStatistics.TriggerInfo {Name = x.ToString(), Type = "Put"})
						.Concat(DeleteTriggers.Select(x => new DatabaseStatistics.TriggerInfo {Name = x.ToString(), Type = "Delete"}))
						.Concat(ReadTriggers.Select(x => new DatabaseStatistics.TriggerInfo {Name = x.ToString(), Type = "Read"}))
						.Concat(IndexUpdateTriggers.Select(x => new DatabaseStatistics.TriggerInfo {Name = x.ToString(), Type = "Index Update"}))
						.ToArray(),
					Extensions = Configuration.ReportExtensions(
						typeof (IStartupTask),
						typeof (AbstractReadTrigger),
						typeof (AbstractDeleteTrigger),
						typeof (AbstractPutTrigger),
						typeof (AbstractDocumentCodec),
						typeof (AbstractDynamicCompilationExtension),
						typeof (AbstractIndexQueryTrigger),
						typeof (AbstractIndexUpdateTrigger),
						typeof (AbstractAnalyzerGenerator),
						typeof (AbstractAttachmentDeleteTrigger),
						typeof (AbstractAttachmentPutTrigger),
						typeof (AbstractAttachmentReadTrigger),
						typeof (AbstractBackgroundTask),
						typeof (IAlterConfiguration)
						)
				};

				TransactionalStorage.Batch(actions =>
				{
					result.LastDocEtag = actions.Staleness.GetMostRecentDocumentEtag();
					result.LastAttachmentEtag = actions.Staleness.GetMostRecentAttachmentEtag();

					result.ApproximateTaskCount = actions.Tasks.ApproximateTaskCount;
					result.CountOfDocuments = actions.Documents.GetDocumentsCount();
					result.StaleIndexes = IndexStorage.Indexes
						.Where(s => actions.Staleness.IsIndexStale(s, null, null)).ToArray();
					result.Indexes = actions.Indexing.GetIndexesStats().ToArray();
				});
				return result;
			}
		}
		
		public InMemoryRavenConfiguration Configuration
		{
			get;
			private set;
		}

		public ITransactionalStorage TransactionalStorage { get; private set; }

		public IndexDefinitionStorage IndexDefinitionStorage { get; private set; }

		public IndexStorage IndexStorage { get; private set; }

		public event EventHandler Disposing;

		

		public void Dispose()
		{
			if (disposed)
				return;

			var onDisposing = Disposing;
			if(onDisposing!=null)
				onDisposing(this, EventArgs.Empty);

			var exceptionAggregator = new ExceptionAggregator(log, "Could not properly dispose of DatabaseDocument");

			exceptionAggregator.Execute(() =>
			{
				AppDomain.CurrentDomain.DomainUnload -= DomainUnloadOrProcessExit;
				AppDomain.CurrentDomain.ProcessExit -= DomainUnloadOrProcessExit;
				disposed = true;
				workContext.StopWork();
			});
			
			exceptionAggregator.Execute(() =>
			{
				foreach (var value in ExtensionsState.Values.OfType<IDisposable>())
				{
					exceptionAggregator.Execute(value.Dispose);
				}
			});
			
			exceptionAggregator.Execute(() =>
			{
				foreach (var shouldDispose in toDispose)
				{
					exceptionAggregator.Execute(shouldDispose.Dispose);
				}
			});

			exceptionAggregator.Execute(() =>
			{
				if (indexingBackgroundTask != null)
					indexingBackgroundTask.Wait();
			});
			exceptionAggregator.Execute(() =>
			{
				if (reducingBackgroundTask != null)
					reducingBackgroundTask.Wait();
			});

			exceptionAggregator.Execute(() =>
			{
				var disposable = backgroundTaskScheduler as IDisposable;
				if (disposable != null)
					disposable.Dispose();
			});

			if (TransactionalStorage != null)
			exceptionAggregator.Execute(TransactionalStorage.Dispose);
			if (IndexStorage != null)
			exceptionAggregator.Execute(IndexStorage.Dispose);

			if (Configuration != null)
			exceptionAggregator.Execute(Configuration.Dispose);

			exceptionAggregator.Execute(disableAllTriggers.Dispose);

			if (workContext != null)
			exceptionAggregator.Execute(workContext.Dispose);



			exceptionAggregator.ThrowIfNeeded();
		}

		public void StopBackgroundWorkers()
		{
			workContext.StopWork();
			indexingBackgroundTask.Wait();
			reducingBackgroundTask.Wait();
		}

		public WorkContext WorkContext
		{
			get { return workContext; }
		}

		public void SpinBackgroundWorkers()
		{
			workContext.StartWork();
			indexingBackgroundTask = System.Threading.Tasks.Task.Factory.StartNew(
				new IndexingExecuter(TransactionalStorage, workContext, backgroundTaskScheduler).Execute,
				CancellationToken.None, TaskCreationOptions.LongRunning, backgroundTaskScheduler);
			reducingBackgroundTask = System.Threading.Tasks.Task.Factory.StartNew(
				new ReducingExecuter(TransactionalStorage, workContext, backgroundTaskScheduler).Execute,
				CancellationToken.None, TaskCreationOptions.LongRunning, backgroundTaskScheduler);
			// TODO: Spin another thread for PerformIdleOperations?
		}

		public void RunIdleOperations()
		{
			workContext.IndexStorage.RunIdleOperations();
		}

		private long sequentialUuidCounter;

		public Guid CreateSequentialUuid()
		{
			var ticksAsBytes = BitConverter.GetBytes(currentEtagBase);
			Array.Reverse(ticksAsBytes);
			var increment = Interlocked.Increment(ref sequentialUuidCounter);
			var currentAsBytes = BitConverter.GetBytes(increment);
			Array.Reverse(currentAsBytes);
			var bytes = new byte[16];
			Array.Copy(ticksAsBytes, 0, bytes, 0, ticksAsBytes.Length);
			Array.Copy(currentAsBytes, 0, bytes, 8, currentAsBytes.Length);
			return bytes.TransfromToGuidWithProperSorting();
		}


		public JsonDocument Get(string key, TransactionInformation transactionInformation)
		{
			if (key == null) throw new ArgumentNullException("key");
			key = key.Trim();
			JsonDocument document = null;
			TransactionalStorage.Batch(actions =>
			{
				document = actions.Documents.DocumentByKey(key, transactionInformation);
			});

			DocumentRetriever.EnsureIdInMetadata(document);
			return new DocumentRetriever(null, ReadTriggers)
				.ExecuteReadTriggers(document, transactionInformation,ReadOperation.Load);
		}

		public JsonDocumentMetadata GetDocumentMetadata(string key, TransactionInformation transactionInformation)
		{
			if (key == null) throw new ArgumentNullException("key");
			key = key.Trim();
			JsonDocumentMetadata document = null;
			TransactionalStorage.Batch(actions =>
			{
				document = actions.Documents.DocumentMetadataByKey(key, transactionInformation);
			});

			DocumentRetriever.EnsureIdInMetadata(document);
			return new DocumentRetriever(null, ReadTriggers)
				.ProcessReadVetoes(document, transactionInformation, ReadOperation.Load);
		}

		public PutResult Put(string key, Guid? etag, RavenJObject document, RavenJObject metadata, TransactionInformation transactionInformation)
		{
			if (string.IsNullOrWhiteSpace(key))
			{
				// we no longer sort by the key, so it doesn't matter
				// that the key is no longer sequential
				key = Guid.NewGuid().ToString();
			}
			else
			{
				key = key.Trim();
			}
			RemoveReservedProperties(document);
			RemoveReservedProperties(metadata);
			Guid newEtag = Guid.Empty;
			lock (putSerialLock)
			{
				TransactionalStorage.Batch(actions =>
				{
					if (key.EndsWith("/"))
					{
						key += GetNextIdentityValueWithoutOverritingOnExistingDocuments(key, actions, transactionInformation);
					}
					if (transactionInformation == null)
					{
						AssertPutOperationNotVetoed(key, metadata, document, transactionInformation);
						
						PutTriggers.Apply(trigger => trigger.OnPut(key, document, metadata, transactionInformation));
						
						newEtag = actions.Documents.AddDocument(key, etag, document, metadata);
						
						PutTriggers.Apply(trigger => trigger.AfterPut(key, document, metadata, newEtag, transactionInformation));
					}
					else
					{
						newEtag = actions.Transactions.AddDocumentInTransaction(key, etag,
																				document, metadata, transactionInformation);
					}
					workContext.ShouldNotifyAboutWork(() => "PUT " + key);
				});
			}
			TransactionalStorage
				.ExecuteImmediatelyOrRegisterForSyncronization(() => PutTriggers.Apply(trigger => trigger.AfterCommit(key, document, metadata, newEtag)));

			log.Debug("Put document {0} with etag {1}", key, newEtag);
			return new PutResult
			{
				Key = key,
				ETag = newEtag
			};
		}

		private long GetNextIdentityValueWithoutOverritingOnExistingDocuments(string key, IStorageActionsAccessor actions, TransactionInformation transactionInformation)
		{
			long nextIdentityValue;
			do
			{
				nextIdentityValue = actions.General.GetNextIdentityValue(key);
			} while (actions.Documents.DocumentMetadataByKey(key + nextIdentityValue, transactionInformation) != null);
			return nextIdentityValue;
		}

		private void AssertPutOperationNotVetoed(string key, RavenJObject metadata, RavenJObject document, TransactionInformation transactionInformation)
		{
			var vetoResult = PutTriggers
				.Select(trigger => new { Trigger = trigger, VetoResult = trigger.AllowPut(key, document, metadata, transactionInformation) })
				.FirstOrDefault(x => x.VetoResult.IsAllowed == false);
			if (vetoResult != null)
			{
				throw new OperationVetoedException("PUT vetoed by " + vetoResult.Trigger + " because: " + vetoResult.VetoResult.Reason);
			}
		}

		private void AssertAttachmentPutOperationNotVetoed(string key, RavenJObject metadata, Stream data)
		{
			var vetoResult = AttachmentPutTriggers
				.Select(trigger => new { Trigger = trigger, VetoResult = trigger.AllowPut(key, data, metadata) })
				.FirstOrDefault(x => x.VetoResult.IsAllowed == false);
			if (vetoResult != null)
			{
				throw new OperationVetoedException("PUT vetoed by " + vetoResult.Trigger + " because: " + vetoResult.VetoResult.Reason);
			}
		}

		private void AssertAttachmentDeleteOperationNotVetoed(string key)
		{
			var vetoResult = AttachmentDeleteTriggers
				.Select(trigger => new { Trigger = trigger, VetoResult = trigger.AllowDelete(key) })
				.FirstOrDefault(x => x.VetoResult.IsAllowed == false);
			if (vetoResult != null)
			{
				throw new OperationVetoedException("DELETE vetoed by " + vetoResult.Trigger + " because: " + vetoResult.VetoResult.Reason);
			}
		}

		private void AssertDeleteOperationNotVetoed(string key, TransactionInformation transactionInformation)
		{
			var vetoResult = DeleteTriggers
				.Select(trigger => new { Trigger = trigger, VetoResult = trigger.AllowDelete(key, transactionInformation) })
				.FirstOrDefault(x => x.VetoResult.IsAllowed == false);
			if (vetoResult != null)
			{
				throw new OperationVetoedException("DELETE vetoed by " + vetoResult.Trigger + " because: " + vetoResult.VetoResult.Reason);
			}
		}

		private static void RemoveReservedProperties(RavenJObject document)
		{
			var toRemove = document.Keys.Where(propertyName => propertyName.StartsWith("@")).ToList();
			foreach (var propertyName in toRemove)
			{
				document.Remove(propertyName);
			}
		}

		public bool Delete(string key, Guid? etag, TransactionInformation transactionInformation)
		{
			RavenJObject metadata;
			return Delete(key, etag, transactionInformation, out metadata);
		}

		public bool Delete(string key, Guid? etag, TransactionInformation transactionInformation, out RavenJObject metadata)
		{
			if (key == null) throw new ArgumentNullException("key");
			key = key.Trim();
			
			var deleted = false;
			log.Debug("Delete a document with key: {0} and etag {1}", key, etag);
			RavenJObject metadataVar = null;
			TransactionalStorage.Batch(actions =>
			{
				if (transactionInformation == null)
				{
					AssertDeleteOperationNotVetoed(key, null);

					DeleteTriggers.Apply(trigger => trigger.OnDelete(key, null));

					if (actions.Documents.DeleteDocument(key, etag, out metadataVar))
					{
						deleted = true;
						foreach (var indexName in IndexDefinitionStorage.IndexNames)
						{
							AbstractViewGenerator abstractViewGenerator = IndexDefinitionStorage.GetViewGenerator(indexName);
							if(abstractViewGenerator == null)
								continue;

							var token = metadataVar.Value<string>(Constants.RavenEntityName);

							if (token != null && // the document has a entity name
								abstractViewGenerator.ForEntityNames.Count > 0) // the index operations on specific entities
							{
								if(abstractViewGenerator.ForEntityNames.Contains(token) == false)
									continue;
							}

							string indexNameCopy = indexName;
							var task = actions.GetTask<RemoveFromIndexTask>(x => x.Index == indexNameCopy, new RemoveFromIndexTask
							{
								Index = indexNameCopy
							});
							task.Keys.Add(key);
						}
						DeleteTriggers.Apply(trigger => trigger.AfterDelete(key, transactionInformation));
					}
				}
				else
				{
					deleted = actions.Transactions.DeleteDocumentInTransaction(transactionInformation, key, etag);
				}
				workContext.ShouldNotifyAboutWork(() => "DEL " + key);
			});
			TransactionalStorage
				.ExecuteImmediatelyOrRegisterForSyncronization(() => DeleteTriggers.Apply(trigger => trigger.AfterCommit(key)));

			metadata = metadataVar;
			return deleted;
		}

		public bool HasTransaction(Guid txId)
		{
			bool exists = false;
			TransactionalStorage.Batch(accessor =>
			{
				exists = accessor.Transactions.TransactionExists(txId);
			});
			return exists;
		}

		public void Commit(Guid txId)
		{
			try
			{
				lock (putSerialLock)
				{
					TransactionalStorage.Batch(actions =>
					{
						actions.Transactions.CompleteTransaction(txId, doc =>
						{
							// doc.Etag - represent the _modified_ document etag, and we already
							// checked etags on previous PUT/DELETE, so we don't pass it here
							if (doc.Delete)
								Delete(doc.Key, null, null);
							else
								Put(doc.Key, null,
									doc.Data,
									doc.Metadata, null);
						});
						actions.Attachments.DeleteAttachment("transactions/recoveryInformation/" + txId, null);
						workContext.ShouldNotifyAboutWork(() => "COMMIT " + txId);
					});
				}
				TryCompletePromotedTransaction(txId);
			}
			catch (Exception e)
			{
				if (TransactionalStorage.HandleException(e))
					return;
				throw;
			}
		}

		private void TryCompletePromotedTransaction(Guid txId)
		{
			CommittableTransaction transaction;
			if (!promotedTransactions.TryRemove(txId, out transaction)) 
				return;
			System.Threading.Tasks.Task.Factory.FromAsync(transaction.BeginCommit, transaction.EndCommit, null)
				.ContinueWith(task =>
				{
					if (task.Exception != null)
						log.WarnException("Could not commit dtc transaction", task.Exception);
					try
					{
						transaction.Dispose();
					}
					catch (Exception e)
					{
						log.WarnException("Could not dispose of dtc transaction", e);
					}
				});
		}

		private void TryUndoPromotedTransaction(Guid txId)
		{
			CommittableTransaction transaction;
			if (!promotedTransactions.TryRemove(txId, out transaction))
				return;
			transaction.Rollback();
			transaction.Dispose();
		}

		public void Rollback(Guid txId)
		{
			try
			{
				TransactionalStorage.Batch(actions =>
				{
					actions.Transactions.RollbackTransaction(txId);
					actions.Attachments.DeleteAttachment("transactions/recoveryInformation/" + txId, null);
					workContext.ShouldNotifyAboutWork(() => "ROLLBACK " + txId);
				});
				TryUndoPromotedTransaction(txId);
			}
			catch (Exception e)
			{
				if (TransactionalStorage.HandleException(e))
					return;

				throw;
			}
		}

		// only one index can be created at any given time
		// the method already handle attempts to create the same index, so we don't have to 
		// worry about this.
		[MethodImpl(MethodImplOptions.Synchronized)]
		public string PutIndex(string name, IndexDefinition definition)
		{
			if (name == null) throw new ArgumentNullException("name");
			name = name.Trim();
			
			switch (FindIndexCreationOptions(definition, ref name))
			{
				case IndexCreationOptions.Noop:
					return name;
				case IndexCreationOptions.Update:
					// ensure that the code can compile
					new DynamicViewCompiler(name, definition, Extensions, IndexDefinitionStorage.IndexDefinitionsPath, Configuration).GenerateInstance();
					DeleteIndex(name);
					break;
			}

			// this has to happen in this fashion so we will expose the in memory status after the commit, but 
			// before the rest of the world is notified about this.
			IndexDefinitionStorage.CreateAndPersistIndex(definition);
			IndexStorage.CreateIndexImplementation(definition);
			
			TransactionalStorage.Batch(actions =>
			{
				actions.Indexing.AddIndex(name, definition.IsMapReduce);
				workContext.ShouldNotifyAboutWork(() => "PUT INDEX " + name);
			});

			// The act of adding it here make it visible to other threads
			// we have to do it in this way so first we prepare all the elements of the 
			// index, then we add it to the storage in a way that make it public
			IndexDefinitionStorage.AddIndex(name, definition);
			
			workContext.ClearErrorsFor(name);
			return name;
		}

		private IndexCreationOptions FindIndexCreationOptions(IndexDefinition definition, ref string name)
		{
			definition.Name = name = IndexDefinitionStorage.FixupIndexName(name);
			definition.RemoveDefaultValues();
			IndexDefinitionStorage.ResolveAnalyzers(definition);
			var findIndexCreationOptions = IndexDefinitionStorage.FindIndexCreationOptions(definition);
			return findIndexCreationOptions;
		}

		public QueryResultWithIncludes Query(string index, IndexQuery query)
		{
			index = IndexDefinitionStorage.FixupIndexName(index);
			var list = new List<RavenJObject>();
			var stale = false;
			Tuple<DateTime, Guid> indexTimestamp = Tuple.Create(DateTime.MinValue, Guid.Empty);
			Guid resultEtag = Guid.Empty;
			var nonAuthoritativeInformation = false;
			var idsToLoad = new HashSet<string>(StringComparer.InvariantCultureIgnoreCase);
			TransactionalStorage.Batch(
				actions =>
				{
					var viewGenerator = IndexDefinitionStorage.GetViewGenerator(index);
					if (viewGenerator == null)
						throw new InvalidOperationException("Could not find index named: " + index);

					resultEtag = GetIndexEtag(index, null);

					stale = actions.Staleness.IsIndexStale(index, query.Cutoff, query.CutoffEtag);

					indexTimestamp = actions.Staleness.IndexLastUpdatedAt(index);
					var indexFailureInformation = actions.Indexing.GetFailureRate(index);
					if (indexFailureInformation.IsInvalidIndex)
					{
						throw new IndexDisabledException(indexFailureInformation);
					}
					var docRetriever = new DocumentRetriever(actions, ReadTriggers, idsToLoad);
					var indexDefinition = GetIndexDefinition(index);
					var fieldsToFetch = new FieldsToFetch(query.FieldsToFetch, query.AggregationOperation,
														  viewGenerator.ReduceDefinition == null
															? Constants.DocumentIdFieldName
															: Constants.ReduceKeyFieldName);
					Func<IndexQueryResult, bool> shouldIncludeInResults = 
						result => docRetriever.ShouldIncludeResultInQuery(result, indexDefinition, fieldsToFetch);
					var collection = from queryResult in IndexStorage.Query(index, query, shouldIncludeInResults, fieldsToFetch, IndexQueryTriggers)
									 select docRetriever.RetrieveDocumentForQuery(queryResult, indexDefinition, fieldsToFetch)
										 into doc
										 where doc != null
										 let _ = nonAuthoritativeInformation |= (doc.NonAuthoritativeInformation  ?? false)
										 select doc;

					var transformerErrors = new List<string>();
					IEnumerable<RavenJObject> results;
					if (query.SkipTransformResults == false && 
						query.PageSize > 0 && // maybe they just want the stats?
						viewGenerator.TransformResultsDefinition != null)
					{
						var dynamicJsonObjects = collection.Select(x => new DynamicJsonObject(x.ToJson())).ToArray();
						var robustEnumerator = new RobustEnumerator(dynamicJsonObjects.Length)
						{
							OnError =
								(exception, o) =>
								transformerErrors.Add(string.Format("Doc '{0}', Error: {1}", Index.TryGetDocKey(o),
														 exception.Message))
						};
						results =
							robustEnumerator.RobustEnumeration(
								dynamicJsonObjects,
								source => viewGenerator.TransformResultsDefinition(docRetriever, source))
								.Select(JsonExtensions.ToJObject);
					}
					else
					{
						results = collection.Select(x => x.ToJson());
					}

					list.AddRange(results);

					if (transformerErrors.Count > 0)
					{
						throw new InvalidOperationException("The transform results function failed.\r\n" + string.Join("\r\n", transformerErrors));
					}
				});
			return new QueryResultWithIncludes
			{
				IndexName = index,
				Results = list,
				IsStale = stale,
				NonAuthoritativeInformation = nonAuthoritativeInformation,
				SkippedResults = query.SkippedResults.Value,
				TotalResults = query.TotalSize.Value,
				IndexTimestamp = indexTimestamp.Item1,
				IndexEtag = indexTimestamp.Item2,
				ResultEtag = resultEtag,
				IdsToInclude = idsToLoad
			};
		}

		public IEnumerable<string> QueryDocumentIds(string index, IndexQuery query, out bool stale)
		{
			index = IndexDefinitionStorage.FixupIndexName(index);
			bool isStale = false;
			HashSet<string> loadedIds = null;
			TransactionalStorage.Batch(
				actions =>
				{
					isStale = actions.Staleness.IsIndexStale(index, query.Cutoff, null);
					var indexFailureInformation = actions.Indexing.GetFailureRate(index)
;
					if (indexFailureInformation.IsInvalidIndex)
					{
						throw new IndexDisabledException(indexFailureInformation);
					}
					loadedIds = new HashSet<string>(from queryResult in IndexStorage.Query(index, query, result => true, new FieldsToFetch(null, AggregationOperation.None, Raven.Abstractions.Data.Constants.DocumentIdFieldName), IndexQueryTriggers)
													select queryResult.Key);
				});
			stale = isStale;
			return loadedIds;
		}

		public void DeleteIndex(string name)
		{
			using(IndexDefinitionStorage.TryRemoveIndexContext())
			{
				name = IndexDefinitionStorage.FixupIndexName(name);
				IndexDefinitionStorage.RemoveIndex(name);
				IndexStorage.DeleteIndex(name);
				//we may run into a conflict when trying to delete if the index is currently
				//busy indexing documents, worst case scenario, we will have an orphaned index
				//row which will get cleaned up on next db restart.
				for (var i = 0; i < 10; i++)
				{
					try
					{
						TransactionalStorage.Batch(action =>
						{
							action.Indexing.DeleteIndex(name);

							workContext.ShouldNotifyAboutWork(() => "DELETE INDEX " + name);
						});
						return;
					}
					catch (ConcurrencyException)
					{
						Thread.Sleep(100);
					}
				}
			}
		}

		public Attachment GetStatic(string name)
		{
			if (name == null) throw new ArgumentNullException("name");
			name = name.Trim();
			Attachment attachment = null;
			TransactionalStorage.Batch(actions =>
			{
				attachment = actions.Attachments.GetAttachment(name);

				attachment = ProcessAttachmentReadVetoes(name, attachment);

				ExecuteAttachmentReadTriggers(name, attachment);
			});
			return attachment;
		}

		public IEnumerable<AttachmentInformation> GetStaticsStartingWith(string idPrefix, int start, int pageSize)
		{
			if (idPrefix == null) throw new ArgumentNullException("idPrefix");
			IEnumerable<AttachmentInformation> attachments = null;
			TransactionalStorage.Batch(actions =>
			{
				attachments = actions.Attachments.GetAttachmentsStartingWith(idPrefix, start, pageSize)
					.Select(information =>
					{
						var processAttachmentReadVetoes = ProcessAttachmentReadVetoes(information);
						ExecuteAttachmentReadTriggers(processAttachmentReadVetoes);
						return processAttachmentReadVetoes;
					})
					.Where(x => x != null)
					.ToList();
			});
			return attachments;
		}

		private Attachment ProcessAttachmentReadVetoes(string name, Attachment attachment)
		{
			if (attachment == null)
				return attachment;

			var foundResult = false;
			foreach (var attachmentReadTriggerLazy in AttachmentReadTriggers)
			{
				if (foundResult)
					break;
				var attachmentReadTrigger = attachmentReadTriggerLazy.Value;
				var readVetoResult = attachmentReadTrigger.AllowRead(name, attachment.Data(), attachment.Metadata,
																	 ReadOperation.Load);
				switch (readVetoResult.Veto)
				{
					case ReadVetoResult.ReadAllow.Allow:
						break;
					case ReadVetoResult.ReadAllow.Deny:
						attachment.Data = () => new MemoryStream(new byte[0]);
						attachment.Size = 0;
						attachment.Metadata = new RavenJObject
												{
													{
														"Raven-Read-Veto",
														new RavenJObject
															{
																{"Reason", readVetoResult.Reason},
																{"Trigger", attachmentReadTrigger.ToString()}
															}
														}
												};
						foundResult = true;
						break;
					case ReadVetoResult.ReadAllow.Ignore:
						attachment = null;
						foundResult = true;
						break;
					default:
						throw new ArgumentOutOfRangeException(readVetoResult.Veto.ToString());
				}
			}
			return attachment;
		}

		private void ExecuteAttachmentReadTriggers(string name, Attachment attachment)
		{
			if (attachment == null)
				return;

			foreach (var attachmentReadTrigger in AttachmentReadTriggers)
			{
				attachmentReadTrigger.Value.OnRead(name, attachment);
			}
		}


		private AttachmentInformation ProcessAttachmentReadVetoes(AttachmentInformation attachment)
		{
			if (attachment == null)
				return null;

			var foundResult = false;
			foreach (var attachmentReadTriggerLazy in AttachmentReadTriggers)
			{
				if (foundResult)
					break;
				var attachmentReadTrigger = attachmentReadTriggerLazy.Value;
				var readVetoResult = attachmentReadTrigger.AllowRead(attachment.Key, null, attachment.Metadata,
																	 ReadOperation.Load);
				switch (readVetoResult.Veto)
				{
					case ReadVetoResult.ReadAllow.Allow:
						break;
					case ReadVetoResult.ReadAllow.Deny:
						attachment.Size = 0;
						attachment.Metadata = new RavenJObject
												{
													{
														"Raven-Read-Veto",
														new RavenJObject
															{
																{"Reason", readVetoResult.Reason},
																{"Trigger", attachmentReadTrigger.ToString()}
															}
														}
												};
						foundResult = true;
						break;
					case ReadVetoResult.ReadAllow.Ignore:
						attachment = null;
						foundResult = true;
						break;
					default:
						throw new ArgumentOutOfRangeException(readVetoResult.Veto.ToString());
				}
			}
			return attachment;
		}

		private void ExecuteAttachmentReadTriggers(AttachmentInformation information)
		{
			if (information == null)
				return;

			foreach (var attachmentReadTrigger in AttachmentReadTriggers)
			{
				attachmentReadTrigger.Value.OnRead(information);
			}
		}

		public Guid PutStatic(string name, Guid? etag, Stream data, RavenJObject metadata)
		{
			if (name == null) throw new ArgumentNullException("name");
			name = name.Trim();
			
			if (Encoding.Unicode.GetByteCount(name) >= 2048)
				throw new ArgumentException("The key must be a maximum of 2,048 bytes in Unicode, 1,024 characters", "name");

			Guid newEtag = Guid.Empty;
			TransactionalStorage.Batch(actions =>
			{
				AssertAttachmentPutOperationNotVetoed(name, metadata, data);

				AttachmentPutTriggers.Apply(trigger => trigger.OnPut(name, data, metadata));

				newEtag = actions.Attachments.AddAttachment(name, etag, data, metadata);

				AttachmentPutTriggers.Apply(trigger => trigger.AfterPut(name, data, metadata, newEtag));

				workContext.ShouldNotifyAboutWork(() => "PUT ATTACHMENT " + name);
			});

			TransactionalStorage
				.ExecuteImmediatelyOrRegisterForSyncronization(() => AttachmentPutTriggers.Apply(trigger => trigger.AfterCommit(name, data, metadata, newEtag)));
			return newEtag;
		}

		public void DeleteStatic(string name, Guid? etag)
		{
			if (name == null) throw new ArgumentNullException("name");
			name = name.Trim(); 
			TransactionalStorage.Batch(actions =>
			{
				AssertAttachmentDeleteOperationNotVetoed(name);

				AttachmentDeleteTriggers.Apply(x => x.OnDelete(name));

				actions.Attachments.DeleteAttachment(name, etag);

				AttachmentDeleteTriggers.Apply(x => x.AfterDelete(name));

				workContext.ShouldNotifyAboutWork(() => "DELETE ATTACHMENT " + name);
			});

			TransactionalStorage
				.ExecuteImmediatelyOrRegisterForSyncronization(
					() => AttachmentDeleteTriggers.Apply(trigger => trigger.AfterCommit(name)));

		}

		public RavenJArray GetDocumentsWithIdStartingWith(string idPrefix, int start, int pageSize)
		{
			if (idPrefix == null) throw new ArgumentNullException("idPrefix");
			idPrefix = idPrefix.Trim(); 
			var list = new RavenJArray();
			TransactionalStorage.Batch(actions =>
			{
				var documents = actions.Documents.GetDocumentsWithIdStartingWith(idPrefix, start, pageSize);
				var documentRetriever = new DocumentRetriever(actions, ReadTriggers);
				foreach (var doc in documents)
				{
					DocumentRetriever.EnsureIdInMetadata(doc);
					var document = documentRetriever
						.ExecuteReadTriggers(doc, null, ReadOperation.Load);
					if (document == null)
						continue;

					list.Add(document.ToJson());
				}
			});
			return list;
		}

		public RavenJArray GetDocuments(int start, int pageSize, Guid? etag)
		{
			var list = new RavenJArray();
			TransactionalStorage.Batch(actions =>
			{
				IEnumerable<JsonDocument> documents;
				if (etag == null)
					documents = actions.Documents.GetDocumentsByReverseUpdateOrder(start, pageSize);
				else
					documents = actions.Documents.GetDocumentsAfter(etag.Value, pageSize);
				var documentRetriever = new DocumentRetriever(actions, ReadTriggers);
				foreach (var doc in documents)
				{
					DocumentRetriever.EnsureIdInMetadata(doc);
					var document = documentRetriever
						.ExecuteReadTriggers(doc, null, ReadOperation.Load);
					if (document == null)
						continue;

					list.Add(document.ToJson());
				}
			});
			return list;
		}

		public AttachmentInformation[] GetAttachments(int start, int pageSize, Guid? etag, string startsWith)
		{
			AttachmentInformation[] attachments = null;

			TransactionalStorage.Batch(actions =>
			{
				if (string.IsNullOrEmpty(startsWith) == false)
					attachments = actions.Attachments.GetAttachmentsStartingWith(startsWith, start, pageSize).ToArray();
				else if (etag != null)
					attachments = actions.Attachments.GetAttachmentsAfter(etag.Value, pageSize).ToArray();
				else
					attachments = actions.Attachments.GetAttachmentsByReverseUpdateOrder(start).Take(pageSize).ToArray();

			});
			return attachments;
		}

		public RavenJArray GetIndexNames(int start, int pageSize)
		{
			return new RavenJArray(
				IndexDefinitionStorage.IndexNames.Skip(start).Take(pageSize)
					.Select(s => new RavenJValue(s))
				);
		}

		public RavenJArray GetIndexes(int start, int pageSize)
		{
			return new RavenJArray(
				IndexDefinitionStorage.IndexNames.Skip(start).Take(pageSize)
					.Select(
						indexName => new RavenJObject
							{
								{"name", new RavenJValue(indexName) },
								{"definition", RavenJObject.FromObject(IndexDefinitionStorage.GetIndexDefinition(indexName))}
							}));
		}

		public PatchResult ApplyPatch(string docId, Guid? etag, PatchRequest[] patchDoc, TransactionInformation transactionInformation)
		{
			if (docId == null) throw new ArgumentNullException("docId");
			docId = docId.Trim();
			var result = PatchResult.Patched;
			bool shouldRetry = false;
			int retries = 128;
			do
			{
				TransactionalStorage.Batch(actions =>
				{
					var doc = actions.Documents.DocumentByKey(docId, transactionInformation);
					if (doc == null)
					{
						result = PatchResult.DocumentDoesNotExists;
					}
					else if (etag != null && doc.Etag != etag.Value)
					{
						Debug.Assert(doc.Etag != null);
						throw new ConcurrencyException("Could not patch document '" + docId + "' because non current etag was used")
						{
							ActualETag = doc.Etag.Value,
							ExpectedETag = etag.Value,
						};
					}
					else
					{
						var jsonDoc = doc.ToJson();
						new JsonPatcher(jsonDoc).Apply(patchDoc);
						try
						{
							Put(doc.Key, doc.Etag, jsonDoc, jsonDoc.Value<RavenJObject>("@metadata"), transactionInformation);
						}
						catch (ConcurrencyException)
						{
							if(retries-- > 0)
							{
								shouldRetry = true;
								return;
							}
							throw;
						}
						result = PatchResult.Patched;
					}
					if (shouldRetry == false)
						workContext.ShouldNotifyAboutWork(() => "PATCH " + docId);
				});

			} while (shouldRetry);
			return result;
		}

		public BatchResult[] Batch(IEnumerable<ICommandData> commands)
		{
			var results = new List<BatchResult>();

			var commandDatas = commands.ToArray();
			int retries = 128;
			var shouldLock = commandDatas.Any(x=>x is PutCommandData || x is PatchCommandData);
			var shouldRetryIfGotConcurrencyError = commandDatas.All(x => x is PatchCommandData);
			bool shouldRetry = false;
			if(shouldLock)
				Monitor.Enter(putSerialLock);
			try
			{
				var sp = Stopwatch.StartNew();
				do
				{
					try
					{
						TransactionalStorage.Batch(actions =>
						{
							foreach (var command in commandDatas)
							{
								command.Execute(this);
								results.Add(new BatchResult
								{
									Method = command.Method,
									Key = command.Key,
									Etag = command.Etag,
									Metadata = command.Metadata
								});
							}
						});
					}
					catch (ConcurrencyException)
					{
						if (shouldRetryIfGotConcurrencyError && retries-- > 128)
						{
							shouldRetry = true;
							results.Clear();
							continue;
						}
						throw;
					}
				} while (shouldRetry);
				log.Debug("Successfully executed {0} commands in {1}", results.Count, sp.Elapsed);
			}
			finally
			{
				if(shouldLock)
					Monitor.Exit(putSerialLock);
			}
			return results.ToArray();
		}

		public bool HasTasks
		{
			get
			{
				bool hasTasks = false;
				TransactionalStorage.Batch(actions =>
				{
					hasTasks = actions.Tasks.HasTasks;
				});
				return hasTasks;
			}
		}

		public long ApproximateTaskCount
		{
			get
			{
				long approximateTaskCount = 0;
				TransactionalStorage.Batch(actions =>
				{
					approximateTaskCount = actions.Tasks.ApproximateTaskCount;
				});
				return approximateTaskCount;
			}
		}

		public void StartBackup(string backupDestinationDirectory, bool incrementalBackup)
		{
			var document = Get(BackupStatus.RavenBackupStatusDocumentKey, null);
			if (document != null)
			{
				var backupStatus = document.DataAsJson.JsonDeserialization<BackupStatus>();
				if (backupStatus.IsRunning)
				{
					throw new InvalidOperationException("Backup is already running");
				}
			}
			Put(BackupStatus.RavenBackupStatusDocumentKey, null, RavenJObject.FromObject(new BackupStatus
			{
				Started = SystemTime.UtcNow,
				IsRunning = true,
			}), new RavenJObject(), null);
			IndexStorage.FlushMapIndexes();
			IndexStorage.FlushReduceIndexes();
			TransactionalStorage.StartBackupOperation(this, backupDestinationDirectory, incrementalBackup);
		}

		public static void Restore(RavenConfiguration configuration, string backupLocation, string databaseLocation)
		{
			using (var transactionalStorage = configuration.CreateTransactionalStorage(() => { }))
			{
				transactionalStorage.Restore(backupLocation, databaseLocation);
			}
		}

		public byte[] PromoteTransaction(Guid fromTxId)
		{
			var committableTransaction = new CommittableTransaction();
			var transmitterPropagationToken = TransactionInterop.GetTransmitterPropagationToken(committableTransaction);
			TransactionalStorage.Batch(
				actions =>
					actions.Transactions.ModifyTransactionId(fromTxId, committableTransaction.TransactionInformation.DistributedIdentifier,
												TransactionManager.DefaultTimeout));
			promotedTransactions.TryAdd(committableTransaction.TransactionInformation.DistributedIdentifier, committableTransaction);
			return transmitterPropagationToken;
		}

		public void ResetIndex(string index)
		{
			index = IndexDefinitionStorage.FixupIndexName(index);
			var indexDefinition = IndexDefinitionStorage.GetIndexDefinition(index);
			if (indexDefinition == null)
				throw new InvalidOperationException("There is no index named: " + index);
			DeleteIndex(index);
			PutIndex(index, indexDefinition);
		}

		public IndexDefinition GetIndexDefinition(string index)
		{
			index = IndexDefinitionStorage.FixupIndexName(index);
			return IndexDefinitionStorage.GetIndexDefinition(index);
		}

		static string buildVersion;
		public static string BuildVersion
		{
			get
			{
				if (buildVersion == null)
					buildVersion = FileVersionInfo.GetVersionInfo(typeof(DocumentDatabase).Assembly.Location).FileBuildPart.ToString();
				return buildVersion;
			}
		}

		static string productVersion;
		private volatile bool disposed;

		public static string ProductVersion
		{
			get
			{
				if (productVersion == null)
					productVersion = FileVersionInfo.GetVersionInfo(typeof(DocumentDatabase).Assembly.Location).ProductVersion;
				return productVersion;
			}
		}

		public string[] GetIndexFields(string index)
		{
			var abstractViewGenerator = IndexDefinitionStorage.GetViewGenerator(index);
			if(abstractViewGenerator == null)
				return new string[0];
			return abstractViewGenerator.Fields;
		}

		/// <summary>
		/// This API is provided solely for the use of bundles that might need to run
		/// without any other bundle interfering. Specifically, the replication bundle
		/// need to be able to run without interference from any other bundle.
		/// </summary>
		/// <returns></returns>
		public IDisposable DisableAllTriggersForCurrentThread()
		{
			if (disposed)
				return new DisposableAction(() => { });
			var old = disableAllTriggers.Value;
			disableAllTriggers.Value = true;
			return new DisposableAction(() =>
			{
				if (disposed)
					return;
				try
				{
					disableAllTriggers.Value = old;
				}
				catch (ObjectDisposedException)
				{
				}
			});
		}

		/// <summary>
		/// Whatever this database has been disposed
		/// </summary>
		public bool Disposed
		{
			get { return disposed; }
		}

		/// <summary>
		/// Get the total size taken by the database on the disk.
		/// This explicitly does NOT include in memory indexes or in memory database.
		/// It does include any reserved space on the file system, which may significantly increase
		/// the database size.
		/// </summary>
		/// <remarks>
		/// This is a potentially a very expensive call, avoid making it if possible.
		/// </remarks>
		public long GetTotalSizeOnDisk()
		{
			if (Configuration.RunInMemory)
				return 0;
			var indexes = Directory.GetFiles(Configuration.IndexStoragePath, "*.*", SearchOption.AllDirectories);
			var totalIndexSize = indexes.Sum(file => new FileInfo(file).Length);

			return totalIndexSize + TransactionalStorage.GetDatabaseSizeInBytes();
		}

		public Guid GetIndexEtag(string indexName, Guid? previousEtag)
		{
			Guid lastDocEtag = Guid.Empty;
			Guid? lastReducedEtag = null;
			bool isStale = false;
			int touchCount = 0;
			TransactionalStorage.Batch(accessor =>
			{
				isStale = accessor.Staleness.IsIndexStale(indexName, null, null);
				lastDocEtag = accessor.Staleness.GetMostRecentDocumentEtag();
				lastReducedEtag = accessor.Staleness.GetMostRecentReducedEtag(indexName);
				touchCount = accessor.Staleness.GetIndexTouchCount(indexName);
			});
			

			var indexDefinition = GetIndexDefinition(indexName);
			if (indexDefinition == null)
				return Guid.NewGuid(); // this ensures that we will get the normal reaction of IndexNotFound later on.
			using (var md5 = MD5.Create())
			{
				var list = new List<byte>();
				list.AddRange(indexDefinition.GetIndexHash());
				list.AddRange(Encoding.Unicode.GetBytes(indexName));
				list.AddRange(lastDocEtag.ToByteArray());
				list.AddRange(BitConverter.GetBytes(touchCount));
				list.AddRange(BitConverter.GetBytes(isStale));
				if (lastReducedEtag != null)
				{
					list.AddRange(lastReducedEtag.Value.ToByteArray());
				}

				var indexEtag = new Guid(md5.ComputeHash(list.ToArray()));

				if (previousEtag != null && previousEtag != indexEtag)
				{
					// the index changed between the time when we got it and the time 
					// we actually call this, we need to return something random so that
					// the next time we won't get 304
					return Guid.NewGuid();
				}

				return indexEtag;
			}
		}
	}
}
=======
//-----------------------------------------------------------------------
// <copyright file="DocumentDatabase.cs" company="Hibernating Rhinos LTD">
//     Copyright (c) Hibernating Rhinos LTD. All rights reserved.
// </copyright>
//-----------------------------------------------------------------------
using System;
using System.Collections.Concurrent;
using System.Collections.Generic;
using System.ComponentModel.Composition;
using System.Diagnostics;
using System.IO;
using System.Linq;
using System.Runtime.CompilerServices;
using System.Security.Cryptography;
using System.Text;
using System.Threading;
using System.Threading.Tasks;
using System.Transactions;
using Newtonsoft.Json;
using NLog;
using Raven.Abstractions;
using Raven.Abstractions.Commands;
using Raven.Abstractions.Data;
using Raven.Abstractions.Exceptions;
using Raven.Abstractions.Extensions;
using Raven.Abstractions.Indexing;
using Raven.Abstractions.Json;
using Raven.Abstractions.Linq;
using Raven.Abstractions.MEF;
using Raven.Database.Backup;
using Raven.Database.Config;
using Raven.Database.Data;
using Raven.Database.Exceptions;
using Raven.Database.Extensions;
using Raven.Database.Impl;
using Raven.Database.Indexing;
using Raven.Database.Json;
using Raven.Database.Linq;
using Raven.Database.Plugins;
using Raven.Database.Storage;
using Raven.Database.Tasks;
using Constants = Raven.Abstractions.Data.Constants;
using Raven.Json.Linq;
using Index = Raven.Database.Indexing.Index;
using TransactionInformation = Raven.Abstractions.Data.TransactionInformation;

namespace Raven.Database
{
	public class DocumentDatabase : IUuidGenerator, IDisposable
	{
		[ImportMany]
		public OrderedPartCollection<AbstractAttachmentPutTrigger> AttachmentPutTriggers { get; set; }

		[ImportMany]
		public OrderedPartCollection<AbstractIndexQueryTrigger> IndexQueryTriggers{ get; set; }
		
		[ImportMany]
		public OrderedPartCollection<AbstractAttachmentDeleteTrigger> AttachmentDeleteTriggers { get; set; }

		[ImportMany]
		public OrderedPartCollection<AbstractAttachmentReadTrigger> AttachmentReadTriggers { get; set; }

		[ImportMany]
		public OrderedPartCollection<AbstractPutTrigger> PutTriggers { get; set; }

		[ImportMany]
		public OrderedPartCollection<AbstractDeleteTrigger> DeleteTriggers { get; set; }

		[ImportMany]
		public OrderedPartCollection<AbstractIndexUpdateTrigger> IndexUpdateTriggers { get; set; }

		[ImportMany]
		public OrderedPartCollection<AbstractReadTrigger> ReadTriggers { get; set; }

		[ImportMany]
		public OrderedPartCollection<AbstractDynamicCompilationExtension> Extensions { get; set; }

		private List<IDisposable> toDispose = new List<IDisposable>();

		/// <summary>
		/// The name of the database.
		/// Defaults to null for the root database (or embedded database), or the name of the database if this db is a tenant database
		/// </summary>
		public string Name { get; private set; }

		private readonly WorkContext workContext;

		private readonly ConcurrentDictionary<Guid, CommittableTransaction> promotedTransactions = new ConcurrentDictionary<Guid, CommittableTransaction>();

		/// <summary>
		/// This is required to ensure serial generation of etags during puts
		/// </summary>
		private readonly object putSerialLock = new object();

		/// <summary>
		/// This is used to hold state associated with this instance by external extensions
		/// </summary>
		public ConcurrentDictionary<object, object> ExtensionsState { get; private set; }

		public TaskScheduler BackgroundTaskScheduler { get { return backgroundTaskScheduler; } }

		private readonly ThreadLocal<bool> disableAllTriggers = new ThreadLocal<bool>(() => false);
		private System.Threading.Tasks.Task indexingBackgroundTask;
		private System.Threading.Tasks.Task reducingBackgroundTask;
		private readonly TaskScheduler backgroundTaskScheduler;

		private static readonly Logger log = LogManager.GetCurrentClassLogger();

		private long currentEtagBase;

		public DocumentDatabase(InMemoryRavenConfiguration configuration)
		{
			AppDomain.CurrentDomain.DomainUnload += DomainUnloadOrProcessExit;
			AppDomain.CurrentDomain.ProcessExit += DomainUnloadOrProcessExit;

			Name = configuration.DatabaseName;
			if(configuration.CustomTaskScheduler != null)
			{
				backgroundTaskScheduler = configuration.CustomTaskScheduler;
			}
			else if (configuration.BackgroundTasksPriority != ThreadPriority.Normal)
			{
				backgroundTaskScheduler = new TaskSchedulerWithCustomPriority(
					// we need a minimum of four task threads - one for indexing dispatch, one for reducing dispatch, one for tasks, one for indexing/reducing ops
					Math.Max(4, configuration.MaxNumberOfParallelIndexTasks + 2),
					configuration.BackgroundTasksPriority);
			}
			else
			{
				backgroundTaskScheduler = TaskScheduler.Current;
			}

			ExtensionsState = new ConcurrentDictionary<object, object>();
			Configuration = configuration;
			
			ExecuteAlterConfiguration();

			configuration.Container.SatisfyImportsOnce(this);

			workContext = new WorkContext
			{
				IndexUpdateTriggers = IndexUpdateTriggers,
				ReadTriggers = ReadTriggers
			};

			TransactionalStorage = configuration.CreateTransactionalStorage(workContext.HandleWorkNotifications);
			configuration.Container.SatisfyImportsOnce(TransactionalStorage);

			try
			{
				TransactionalStorage.Initialize(this);
			}
			catch (Exception)
			{
				TransactionalStorage.Dispose();
				throw;
			}

			TransactionalStorage.Batch(actions => currentEtagBase = actions.General.GetNextIdentityValue("Raven/Etag"));

			IndexDefinitionStorage = new IndexDefinitionStorage(
				configuration,
				TransactionalStorage,
				configuration.DataDirectory,
				configuration.Container.GetExportedValues<AbstractViewGenerator>(),
				Extensions);
			IndexStorage = new IndexStorage(IndexDefinitionStorage, configuration, this);

			workContext.Configuration = configuration;
			workContext.IndexStorage = IndexStorage;
			workContext.TransactionaStorage = TransactionalStorage;
			workContext.IndexDefinitionStorage = IndexDefinitionStorage;


			try
			{
				InitializeTriggers();
				ExecuteStartupTasks();
			}
			catch (Exception)
			{
				Dispose();
				throw;
			}
		}

		private void DomainUnloadOrProcessExit(object sender, EventArgs eventArgs)
		{
			Dispose();
		}

		private void InitializeTriggers()
		{
			PutTriggers
				.Init(disableAllTriggers)
				.OfType<IRequiresDocumentDatabaseInitialization>().Apply(initialization => initialization.Initialize(this));
			DeleteTriggers
				.Init(disableAllTriggers)
				.OfType<IRequiresDocumentDatabaseInitialization>().Apply(initialization => initialization.Initialize(this));
			ReadTriggers
				.Init(disableAllTriggers)
				.OfType<IRequiresDocumentDatabaseInitialization>().Apply(initialization => initialization.Initialize(this));

			IndexQueryTriggers
				.Init(disableAllTriggers)
				.OfType<IRequiresDocumentDatabaseInitialization>().Apply(initialization => initialization.Initialize(this));

			AttachmentPutTriggers
				.Init(disableAllTriggers)
				.OfType<IRequiresDocumentDatabaseInitialization>().Apply(initialization => initialization.Initialize(this));
			AttachmentDeleteTriggers
				.Init(disableAllTriggers)
				.OfType<IRequiresDocumentDatabaseInitialization>().Apply(initialization => initialization.Initialize(this));
			AttachmentReadTriggers
				.Init(disableAllTriggers)
				.OfType<IRequiresDocumentDatabaseInitialization>().Apply(initialization => initialization.Initialize(this));

			IndexUpdateTriggers
				.Init(disableAllTriggers)
				.OfType<IRequiresDocumentDatabaseInitialization>().Apply(initialization => initialization.Initialize(this));
		}

		private void ExecuteAlterConfiguration()
		{
			foreach (var alterConfiguration in Configuration.Container.GetExportedValues<IAlterConfiguration>())
			{
				alterConfiguration.AlterConfiguration(Configuration);
			}
		}

		private void ExecuteStartupTasks()
		{
			foreach (var task in Configuration.Container.GetExportedValues<IStartupTask>())
			{
				var disposable = task as IDisposable;
				if(disposable != null)
					toDispose.Add(disposable);
				task.Execute(this);
			}
		}

		public DatabaseStatistics Statistics
		{
			get
			{
				var result = new DatabaseStatistics
				{
					CurrentNumberOfItemsToIndexInSingleBatch = workContext.CurrentNumberOfItemsToIndexInSingleBatch,
					CurrentNumberOfItemsToReduceInSingleBatch = workContext.CurrentNumberOfItemsToReduceInSingleBatch,
					CountOfIndexes = IndexStorage.Indexes.Length,
					Errors = workContext.Errors,
					Triggers = PutTriggers.Select(x => new DatabaseStatistics.TriggerInfo {Name = x.ToString(), Type = "Put"})
						.Concat(DeleteTriggers.Select(x => new DatabaseStatistics.TriggerInfo {Name = x.ToString(), Type = "Delete"}))
						.Concat(ReadTriggers.Select(x => new DatabaseStatistics.TriggerInfo {Name = x.ToString(), Type = "Read"}))
						.Concat(IndexUpdateTriggers.Select(x => new DatabaseStatistics.TriggerInfo {Name = x.ToString(), Type = "Index Update"}))
						.ToArray(),
					Extensions = Configuration.ReportExtensions(
						typeof (IStartupTask),
						typeof (AbstractReadTrigger),
						typeof (AbstractDeleteTrigger),
						typeof (AbstractPutTrigger),
						typeof (AbstractDocumentCodec),
						typeof (AbstractDynamicCompilationExtension),
						typeof (AbstractIndexQueryTrigger),
						typeof (AbstractIndexUpdateTrigger),
						typeof (AbstractAnalyzerGenerator),
						typeof (AbstractAttachmentDeleteTrigger),
						typeof (AbstractAttachmentPutTrigger),
						typeof (AbstractAttachmentReadTrigger),
						typeof (AbstractBackgroundTask),
						typeof (IAlterConfiguration)
						)
				};

				TransactionalStorage.Batch(actions =>
				{
					result.LastDocEtag = actions.Staleness.GetMostRecentDocumentEtag();
					result.LastAttachmentEtag = actions.Staleness.GetMostRecentAttachmentEtag();

					result.ApproximateTaskCount = actions.Tasks.ApproximateTaskCount;
					result.CountOfDocuments = actions.Documents.GetDocumentsCount();
					result.StaleIndexes = IndexStorage.Indexes
						.Where(s => actions.Staleness.IsIndexStale(s, null, null)).ToArray();
					result.Indexes = actions.Indexing.GetIndexesStats().ToArray();
				});
				return result;
			}
		}
		
		public InMemoryRavenConfiguration Configuration
		{
			get;
			private set;
		}

		public ITransactionalStorage TransactionalStorage { get; private set; }

		public IndexDefinitionStorage IndexDefinitionStorage { get; private set; }

		public IndexStorage IndexStorage { get; private set; }

		public event EventHandler Disposing;

		

		public void Dispose()
		{
			if (disposed)
				return;

			var onDisposing = Disposing;
			if(onDisposing!=null)
				onDisposing(this, EventArgs.Empty);

			var exceptionAggregator = new ExceptionAggregator(log, "Could not properly dispose of DatabaseDocument");

			exceptionAggregator.Execute(() =>
			{
				AppDomain.CurrentDomain.DomainUnload -= DomainUnloadOrProcessExit;
				AppDomain.CurrentDomain.ProcessExit -= DomainUnloadOrProcessExit;
				disposed = true;
				workContext.StopWork();
			});
			
			exceptionAggregator.Execute(() =>
			{
				foreach (var value in ExtensionsState.Values.OfType<IDisposable>())
				{
					exceptionAggregator.Execute(value.Dispose);
				}
			});
			
			exceptionAggregator.Execute(() =>
			{
				foreach (var shouldDispose in toDispose)
				{
					exceptionAggregator.Execute(shouldDispose.Dispose);
				}
			});

			exceptionAggregator.Execute(() =>
			{
				if (indexingBackgroundTask != null)
					indexingBackgroundTask.Wait();
			});
			exceptionAggregator.Execute(() =>
			{
				if (reducingBackgroundTask != null)
					reducingBackgroundTask.Wait();
			});

			exceptionAggregator.Execute(() =>
			{
				var disposable = backgroundTaskScheduler as IDisposable;
				if (disposable != null)
					disposable.Dispose();
			});

			if (TransactionalStorage != null)
				exceptionAggregator.Execute(TransactionalStorage.Dispose);
			if (IndexStorage != null)
				exceptionAggregator.Execute(IndexStorage.Dispose);

			if (Configuration != null)
				exceptionAggregator.Execute(Configuration.Dispose);

			exceptionAggregator.Execute(disableAllTriggers.Dispose);

			if (workContext != null)
				exceptionAggregator.Execute(workContext.Dispose);



			exceptionAggregator.ThrowIfNeeded();
		}

		public void StopBackgroundWorkers()
		{
			workContext.StopWork();
			indexingBackgroundTask.Wait();
			reducingBackgroundTask.Wait();
		}

		public WorkContext WorkContext
		{
			get { return workContext; }
		}

		public void SpinBackgroundWorkers()
		{
			workContext.StartWork();
			indexingBackgroundTask = System.Threading.Tasks.Task.Factory.StartNew(
				new IndexingExecuter(TransactionalStorage, workContext, backgroundTaskScheduler).Execute,
				CancellationToken.None, TaskCreationOptions.LongRunning, backgroundTaskScheduler);
			reducingBackgroundTask = System.Threading.Tasks.Task.Factory.StartNew(
				new ReducingExecuter(TransactionalStorage, workContext, backgroundTaskScheduler).Execute,
				CancellationToken.None, TaskCreationOptions.LongRunning, backgroundTaskScheduler);
			// TODO: Spin another thread for PerformIdleOperations?
		}

		public void RunIdleOperations()
		{
			workContext.IndexStorage.RunIdleOperations();
		}

		private long sequentialUuidCounter;

		public Guid CreateSequentialUuid()
		{
			var ticksAsBytes = BitConverter.GetBytes(currentEtagBase);
			Array.Reverse(ticksAsBytes);
			var increment = Interlocked.Increment(ref sequentialUuidCounter);
			var currentAsBytes = BitConverter.GetBytes(increment);
			Array.Reverse(currentAsBytes);
			var bytes = new byte[16];
			Array.Copy(ticksAsBytes, 0, bytes, 0, ticksAsBytes.Length);
			Array.Copy(currentAsBytes, 0, bytes, 8, currentAsBytes.Length);
			return bytes.TransfromToGuidWithProperSorting();
		}


		public JsonDocument Get(string key, TransactionInformation transactionInformation)
		{
			if (key == null) throw new ArgumentNullException("key");
			key = key.Trim();
			JsonDocument document = null;
			TransactionalStorage.Batch(actions =>
			{
				document = actions.Documents.DocumentByKey(key, transactionInformation);
			});

			DocumentRetriever.EnsureIdInMetadata(document);
			return new DocumentRetriever(null, ReadTriggers)
				.ExecuteReadTriggers(document, transactionInformation,ReadOperation.Load);
		}

		public JsonDocumentMetadata GetDocumentMetadata(string key, TransactionInformation transactionInformation)
		{
			if (key == null) throw new ArgumentNullException("key");
			key = key.Trim();
			JsonDocumentMetadata document = null;
			TransactionalStorage.Batch(actions =>
			{
				document = actions.Documents.DocumentMetadataByKey(key, transactionInformation);
			});

			DocumentRetriever.EnsureIdInMetadata(document);
			return new DocumentRetriever(null, ReadTriggers)
				.ProcessReadVetoes(document, transactionInformation, ReadOperation.Load);
		}

		public PutResult Put(string key, Guid? etag, RavenJObject document, RavenJObject metadata, TransactionInformation transactionInformation)
		{
			if (string.IsNullOrEmpty(key))
			{
				// we no longer sort by the key, so it doesn't matter
				// that the key is no longer sequential
				key = Guid.NewGuid().ToString();
			}
			else
			{
				key = key.Trim();
			}
			RemoveReservedProperties(document);
			RemoveReservedProperties(metadata);
			Guid newEtag = Guid.Empty;
			lock (putSerialLock)
			{
				TransactionalStorage.Batch(actions =>
				{
					if (key.EndsWith("/"))
					{
						key += GetNextIdentityValueWithoutOverritingOnExistingDocuments(key, actions, transactionInformation);
					}
					if (transactionInformation == null)
					{
						AssertPutOperationNotVetoed(key, metadata, document, transactionInformation);
						
						PutTriggers.Apply(trigger => trigger.OnPut(key, document, metadata, transactionInformation));
						
						newEtag = actions.Documents.AddDocument(key, etag, document, metadata);
						
						PutTriggers.Apply(trigger => trigger.AfterPut(key, document, metadata, newEtag, transactionInformation));
					}
					else
					{
						newEtag = actions.Transactions.AddDocumentInTransaction(key, etag,
																				document, metadata, transactionInformation);
					}
					workContext.ShouldNotifyAboutWork(() => "PUT " + key);
				});
			}
			TransactionalStorage
				.ExecuteImmediatelyOrRegisterForSyncronization(() => PutTriggers.Apply(trigger => trigger.AfterCommit(key, document, metadata, newEtag)));

			log.Debug("Put document {0} with etag {1}", key, newEtag);
			return new PutResult
			{
				Key = key,
				ETag = newEtag
			};
		}

		private long GetNextIdentityValueWithoutOverritingOnExistingDocuments(string key, IStorageActionsAccessor actions, TransactionInformation transactionInformation)
		{
			long nextIdentityValue;
			do
			{
				nextIdentityValue = actions.General.GetNextIdentityValue(key);
			} while (actions.Documents.DocumentMetadataByKey(key + nextIdentityValue, transactionInformation) != null);
			return nextIdentityValue;
		}

		private void AssertPutOperationNotVetoed(string key, RavenJObject metadata, RavenJObject document, TransactionInformation transactionInformation)
		{
			var vetoResult = PutTriggers
				.Select(trigger => new { Trigger = trigger, VetoResult = trigger.AllowPut(key, document, metadata, transactionInformation) })
				.FirstOrDefault(x => x.VetoResult.IsAllowed == false);
			if (vetoResult != null)
			{
				throw new OperationVetoedException("PUT vetoed by " + vetoResult.Trigger + " because: " + vetoResult.VetoResult.Reason);
			}
		}

		private void AssertAttachmentPutOperationNotVetoed(string key, RavenJObject metadata, Stream data)
		{
			var vetoResult = AttachmentPutTriggers
				.Select(trigger => new { Trigger = trigger, VetoResult = trigger.AllowPut(key, data, metadata) })
				.FirstOrDefault(x => x.VetoResult.IsAllowed == false);
			if (vetoResult != null)
			{
				throw new OperationVetoedException("PUT vetoed by " + vetoResult.Trigger + " because: " + vetoResult.VetoResult.Reason);
			}
		}

		private void AssertAttachmentDeleteOperationNotVetoed(string key)
		{
			var vetoResult = AttachmentDeleteTriggers
				.Select(trigger => new { Trigger = trigger, VetoResult = trigger.AllowDelete(key) })
				.FirstOrDefault(x => x.VetoResult.IsAllowed == false);
			if (vetoResult != null)
			{
				throw new OperationVetoedException("DELETE vetoed by " + vetoResult.Trigger + " because: " + vetoResult.VetoResult.Reason);
			}
		}

		private void AssertDeleteOperationNotVetoed(string key, TransactionInformation transactionInformation)
		{
			var vetoResult = DeleteTriggers
				.Select(trigger => new { Trigger = trigger, VetoResult = trigger.AllowDelete(key, transactionInformation) })
				.FirstOrDefault(x => x.VetoResult.IsAllowed == false);
			if (vetoResult != null)
			{
				throw new OperationVetoedException("DELETE vetoed by " + vetoResult.Trigger + " because: " + vetoResult.VetoResult.Reason);
			}
		}

		private static void RemoveReservedProperties(RavenJObject document)
		{
			var toRemove = document.Keys.Where(propertyName => propertyName.StartsWith("@")).ToList();
			foreach (var propertyName in toRemove)
			{
				document.Remove(propertyName);
			}
		}

		public bool Delete(string key, Guid? etag, TransactionInformation transactionInformation)
		{
			RavenJObject metadata;
			return Delete(key, etag, transactionInformation, out metadata);
		}

		public bool Delete(string key, Guid? etag, TransactionInformation transactionInformation, out RavenJObject metadata)
		{
			if (key == null) throw new ArgumentNullException("key");
			key = key.Trim();
			
			var deleted = false;
			log.Debug("Delete a document with key: {0} and etag {1}", key, etag);
			RavenJObject metadataVar = null;
			TransactionalStorage.Batch(actions =>
			{
				if (transactionInformation == null)
				{
					AssertDeleteOperationNotVetoed(key, null);

					DeleteTriggers.Apply(trigger => trigger.OnDelete(key, null));

					if (actions.Documents.DeleteDocument(key, etag, out metadataVar))
					{
						deleted = true;
						foreach (var indexName in IndexDefinitionStorage.IndexNames)
						{
							AbstractViewGenerator abstractViewGenerator = IndexDefinitionStorage.GetViewGenerator(indexName);
							if(abstractViewGenerator == null)
								continue;

							var token = metadataVar.Value<string>(Constants.RavenEntityName);

							if (token != null && // the document has a entity name
								abstractViewGenerator.ForEntityNames.Count > 0) // the index operations on specific entities
							{
								if(abstractViewGenerator.ForEntityNames.Contains(token) == false)
									continue;
							}

							string indexNameCopy = indexName;
							var task = actions.GetTask<RemoveFromIndexTask>(x => x.Index == indexNameCopy, new RemoveFromIndexTask
							{
								Index = indexNameCopy
							});
							task.Keys.Add(key);
						}
						DeleteTriggers.Apply(trigger => trigger.AfterDelete(key, transactionInformation));
					}
				}
				else
				{
					deleted = actions.Transactions.DeleteDocumentInTransaction(transactionInformation, key, etag);
				}
				workContext.ShouldNotifyAboutWork(() => "DEL " + key);
			});
			TransactionalStorage
				.ExecuteImmediatelyOrRegisterForSyncronization(() => DeleteTriggers.Apply(trigger => trigger.AfterCommit(key)));

			metadata = metadataVar;
			return deleted;
		}

		public bool HasTransaction(Guid txId)
		{
			bool exists = false;
			TransactionalStorage.Batch(accessor =>
			{
				exists = accessor.Transactions.TransactionExists(txId);
			});
			return exists;
		}

		public void Commit(Guid txId)
		{
			try
			{
				lock (putSerialLock)
				{
					TransactionalStorage.Batch(actions =>
					{
						actions.Transactions.CompleteTransaction(txId, doc =>
						{
							// doc.Etag - represent the _modified_ document etag, and we already
							// checked etags on previous PUT/DELETE, so we don't pass it here
							if (doc.Delete)
								Delete(doc.Key, null, null);
							else
								Put(doc.Key, null,
									doc.Data,
									doc.Metadata, null);
						});
						actions.Attachments.DeleteAttachment("transactions/recoveryInformation/" + txId, null);
						workContext.ShouldNotifyAboutWork(() => "COMMIT " + txId);
					});
				}
				TryCompletePromotedTransaction(txId);
			}
			catch (Exception e)
			{
				if (TransactionalStorage.HandleException(e))
					return;
				throw;
			}
		}

		private void TryCompletePromotedTransaction(Guid txId)
		{
			CommittableTransaction transaction;
			if (!promotedTransactions.TryRemove(txId, out transaction)) 
				return;
			System.Threading.Tasks.Task.Factory.FromAsync(transaction.BeginCommit, transaction.EndCommit, null)
				.ContinueWith(task =>
				{
					if (task.Exception != null)
						log.WarnException("Could not commit dtc transaction", task.Exception);
					try
					{
						transaction.Dispose();
					}
					catch (Exception e)
					{
						log.WarnException("Could not dispose of dtc transaction", e);
					}
				});
		}

		private void TryUndoPromotedTransaction(Guid txId)
		{
			CommittableTransaction transaction;
			if (!promotedTransactions.TryRemove(txId, out transaction))
				return;
			transaction.Rollback();
			transaction.Dispose();
		}

		public void Rollback(Guid txId)
		{
			try
			{
				TransactionalStorage.Batch(actions =>
				{
					actions.Transactions.RollbackTransaction(txId);
					actions.Attachments.DeleteAttachment("transactions/recoveryInformation/" + txId, null);
					workContext.ShouldNotifyAboutWork(() => "ROLLBACK " + txId);
				});
				TryUndoPromotedTransaction(txId);
			}
			catch (Exception e)
			{
				if (TransactionalStorage.HandleException(e))
					return;

				throw;
			}
		}

		// only one index can be created at any given time
		// the method already handle attempts to create the same index, so we don't have to 
		// worry about this.
		[MethodImpl(MethodImplOptions.Synchronized)]
		public string PutIndex(string name, IndexDefinition definition)
		{
			if (name == null) throw new ArgumentNullException("name");
			name = name.Trim();
			
			switch (FindIndexCreationOptions(definition, ref name))
			{
				case IndexCreationOptions.Noop:
					return name;
				case IndexCreationOptions.Update:
					// ensure that the code can compile
					new DynamicViewCompiler(name, definition, Extensions, IndexDefinitionStorage.IndexDefinitionsPath, Configuration).GenerateInstance();
					DeleteIndex(name);
					break;
			}

			// this has to happen in this fashion so we will expose the in memory status after the commit, but 
			// before the rest of the world is notified about this.
			IndexDefinitionStorage.CreateAndPersistIndex(definition);
			IndexStorage.CreateIndexImplementation(definition);
			
			TransactionalStorage.Batch(actions =>
			{
				actions.Indexing.AddIndex(name, definition.IsMapReduce);
				workContext.ShouldNotifyAboutWork(() => "PUT INDEX " + name);
			});

			// The act of adding it here make it visible to other threads
			// we have to do it in this way so first we prepare all the elements of the 
			// index, then we add it to the storage in a way that make it public
			IndexDefinitionStorage.AddIndex(name, definition);
			
			workContext.ClearErrorsFor(name);
			return name;
		}

		private IndexCreationOptions FindIndexCreationOptions(IndexDefinition definition, ref string name)
		{
			definition.Name = name = IndexDefinitionStorage.FixupIndexName(name);
			definition.RemoveDefaultValues();
			IndexDefinitionStorage.ResolveAnalyzers(definition);
			var findIndexCreationOptions = IndexDefinitionStorage.FindIndexCreationOptions(definition);
			return findIndexCreationOptions;
		}

		public QueryResultWithIncludes Query(string index, IndexQuery query)
		{
			index = IndexDefinitionStorage.FixupIndexName(index);
			var list = new List<RavenJObject>();
			var stale = false;
			Tuple<DateTime, Guid> indexTimestamp = Tuple.Create(DateTime.MinValue, Guid.Empty);
			Guid resultEtag = Guid.Empty;
			var nonAuthoritativeInformation = false;
			var idsToLoad = new HashSet<string>(StringComparer.InvariantCultureIgnoreCase);
			TransactionalStorage.Batch(
				actions =>
				{
					var viewGenerator = IndexDefinitionStorage.GetViewGenerator(index);
					if (viewGenerator == null)
						throw new InvalidOperationException("Could not find index named: " + index);

					resultEtag = GetIndexEtag(index, null);

					stale = actions.Staleness.IsIndexStale(index, query.Cutoff, query.CutoffEtag);

					indexTimestamp = actions.Staleness.IndexLastUpdatedAt(index);
					var indexFailureInformation = actions.Indexing.GetFailureRate(index);
					if (indexFailureInformation.IsInvalidIndex)
					{
						throw new IndexDisabledException(indexFailureInformation);
					}
					var docRetriever = new DocumentRetriever(actions, ReadTriggers, idsToLoad);
					var indexDefinition = GetIndexDefinition(index);
					var fieldsToFetch = new FieldsToFetch(query.FieldsToFetch, query.AggregationOperation,
														  viewGenerator.ReduceDefinition == null
															? Constants.DocumentIdFieldName
															: Constants.ReduceKeyFieldName);
					Func<IndexQueryResult, bool> shouldIncludeInResults = 
						result => docRetriever.ShouldIncludeResultInQuery(result, indexDefinition, fieldsToFetch);
					var collection = from queryResult in IndexStorage.Query(index, query, shouldIncludeInResults, fieldsToFetch, IndexQueryTriggers)
									 select docRetriever.RetrieveDocumentForQuery(queryResult, indexDefinition, fieldsToFetch)
										 into doc
										 where doc != null
										 let _ = nonAuthoritativeInformation |= (doc.NonAuthoritativeInformation  ?? false)
										 select doc;

					var transformerErrors = new List<string>();
					IEnumerable<RavenJObject> results;
					if (query.SkipTransformResults == false && 
						query.PageSize > 0 && // maybe they just want the stats?
						viewGenerator.TransformResultsDefinition != null)
					{
						var dynamicJsonObjects = collection.Select(x => new DynamicJsonObject(x.ToJson())).ToArray();
						var robustEnumerator = new RobustEnumerator(dynamicJsonObjects.Length)
						{
							OnError =
								(exception, o) =>
								transformerErrors.Add(string.Format("Doc '{0}', Error: {1}", Index.TryGetDocKey(o),
														 exception.Message))
						};
						results =
							robustEnumerator.RobustEnumeration(
								dynamicJsonObjects,
								source => viewGenerator.TransformResultsDefinition(docRetriever, source))
								.Select(JsonExtensions.ToJObject);
					}
					else
					{
						results = collection.Select(x => x.ToJson());
					}

					list.AddRange(results);

					if (transformerErrors.Count > 0)
					{
						throw new InvalidOperationException("The transform results function failed.\r\n" + string.Join("\r\n", transformerErrors));
					}
				});
			return new QueryResultWithIncludes
			{
				IndexName = index,
				Results = list,
				IsStale = stale,
				NonAuthoritativeInformation = nonAuthoritativeInformation,
				SkippedResults = query.SkippedResults.Value,
				TotalResults = query.TotalSize.Value,
				IndexTimestamp = indexTimestamp.Item1,
				IndexEtag = indexTimestamp.Item2,
				ResultEtag = resultEtag,
				IdsToInclude = idsToLoad
			};
		}

		public IEnumerable<string> QueryDocumentIds(string index, IndexQuery query, out bool stale)
		{
			index = IndexDefinitionStorage.FixupIndexName(index);
			bool isStale = false;
			HashSet<string> loadedIds = null;
			TransactionalStorage.Batch(
				actions =>
				{
					isStale = actions.Staleness.IsIndexStale(index, query.Cutoff, null);
					var indexFailureInformation = actions.Indexing.GetFailureRate(index)
;
					if (indexFailureInformation.IsInvalidIndex)
					{
						throw new IndexDisabledException(indexFailureInformation);
					}
					loadedIds = new HashSet<string>(from queryResult in IndexStorage.Query(index, query, result => true, new FieldsToFetch(null, AggregationOperation.None, Raven.Abstractions.Data.Constants.DocumentIdFieldName), IndexQueryTriggers)
													select queryResult.Key);
				});
			stale = isStale;
			return loadedIds;
		}

		public void DeleteIndex(string name)
		{
			using(IndexDefinitionStorage.TryRemoveIndexContext())
			{
				name = IndexDefinitionStorage.FixupIndexName(name);
				IndexDefinitionStorage.RemoveIndex(name);
				IndexStorage.DeleteIndex(name);
				//we may run into a conflict when trying to delete if the index is currently
				//busy indexing documents, worst case scenario, we will have an orphaned index
				//row which will get cleaned up on next db restart.
				for (var i = 0; i < 10; i++)
				{
					try
					{
						TransactionalStorage.Batch(action =>
						{
							action.Indexing.DeleteIndex(name);

							workContext.ShouldNotifyAboutWork(() => "DELETE INDEX " + name);
						});
						return;
					}
					catch (ConcurrencyException)
					{
						Thread.Sleep(100);
					}
				}
			}
		}

		public Attachment GetStatic(string name)
		{
			if (name == null) throw new ArgumentNullException("name");
			name = name.Trim();
			Attachment attachment = null;
			TransactionalStorage.Batch(actions =>
			{
				attachment = actions.Attachments.GetAttachment(name);

				attachment = ProcessAttachmentReadVetoes(name, attachment);

				ExecuteAttachmentReadTriggers(name, attachment);
			});
			return attachment;
		}

		private Attachment ProcessAttachmentReadVetoes(string name, Attachment attachment)
		{
			if (attachment == null)
				return attachment;

			var foundResult = false;
			foreach (var attachmentReadTriggerLazy in AttachmentReadTriggers)
			{
				if (foundResult)
					break;
				var attachmentReadTrigger = attachmentReadTriggerLazy.Value;
				var readVetoResult = attachmentReadTrigger.AllowRead(name, attachment.Data(), attachment.Metadata,
																	 ReadOperation.Load);
				switch (readVetoResult.Veto)
				{
					case ReadVetoResult.ReadAllow.Allow:
						break;
					case ReadVetoResult.ReadAllow.Deny:
						attachment.Data = () => new MemoryStream(new byte[0]);
						attachment.Size = 0;
						attachment.Metadata = new RavenJObject
												{
													{
														"Raven-Read-Veto",
														new RavenJObject
															{
																{"Reason", readVetoResult.Reason},
																{"Trigger", attachmentReadTrigger.ToString()}
															}
														}
												};
						foundResult = true;
						break;
					case ReadVetoResult.ReadAllow.Ignore:
						attachment = null;
						foundResult = true;
						break;
					default:
						throw new ArgumentOutOfRangeException(readVetoResult.Veto.ToString());
				}
			}
			return attachment;
		}

		private void ExecuteAttachmentReadTriggers(string name, Attachment attachment)
		{
			if (attachment == null)
				return;

			foreach (var attachmentReadTrigger in AttachmentReadTriggers)
			{
				attachmentReadTrigger.Value.OnRead(name, attachment);
			}
		}

		public Guid PutStatic(string name, Guid? etag, Stream data, RavenJObject metadata)
		{
			if (name == null) throw new ArgumentNullException("name");
			name = name.Trim();
			
			if (Encoding.Unicode.GetByteCount(name) >= 255)
				throw new ArgumentException("The key must be a maximum of 255 bytes in Unicode, 127 characters", "name");

			Guid newEtag = Guid.Empty;
			TransactionalStorage.Batch(actions =>
			{
				AssertAttachmentPutOperationNotVetoed(name, metadata, data);

				AttachmentPutTriggers.Apply(trigger => trigger.OnPut(name, data, metadata));

				newEtag = actions.Attachments.AddAttachment(name, etag, data, metadata);

				AttachmentPutTriggers.Apply(trigger => trigger.AfterPut(name, data, metadata, newEtag));

				workContext.ShouldNotifyAboutWork(() => "PUT ATTACHMENT " + name);
			});

			TransactionalStorage
				.ExecuteImmediatelyOrRegisterForSyncronization(() => AttachmentPutTriggers.Apply(trigger => trigger.AfterCommit(name, data, metadata, newEtag)));
			return newEtag;
		}

		public void DeleteStatic(string name, Guid? etag)
		{
			if (name == null) throw new ArgumentNullException("name");
			name = name.Trim(); 
			TransactionalStorage.Batch(actions =>
			{
				AssertAttachmentDeleteOperationNotVetoed(name);

				AttachmentDeleteTriggers.Apply(x => x.OnDelete(name));

				actions.Attachments.DeleteAttachment(name, etag);

				AttachmentDeleteTriggers.Apply(x => x.AfterDelete(name));

				workContext.ShouldNotifyAboutWork(() => "DELETE ATTACHMENT " + name);
			});

			TransactionalStorage
				.ExecuteImmediatelyOrRegisterForSyncronization(
					() => AttachmentDeleteTriggers.Apply(trigger => trigger.AfterCommit(name)));

		}

		public RavenJArray GetDocumentsWithIdStartingWith(string idPrefix, int start, int pageSize)
		{
			if (idPrefix == null) throw new ArgumentNullException("idPrefix");
			idPrefix = idPrefix.Trim(); 
			var list = new RavenJArray();
			TransactionalStorage.Batch(actions =>
			{
				var documents = actions.Documents.GetDocumentsWithIdStartingWith(idPrefix, start, pageSize);
				var documentRetriever = new DocumentRetriever(actions, ReadTriggers);
				foreach (var doc in documents)
				{
					DocumentRetriever.EnsureIdInMetadata(doc);
					var document = documentRetriever
						.ExecuteReadTriggers(doc, null, ReadOperation.Load);
					if (document == null)
						continue;

					list.Add(document.ToJson());
				}
			});
			return list;
		}

		public RavenJArray GetDocuments(int start, int pageSize, Guid? etag)
		{
			var list = new RavenJArray();
			TransactionalStorage.Batch(actions =>
			{
				IEnumerable<JsonDocument> documents;
				if (etag == null)
					documents = actions.Documents.GetDocumentsByReverseUpdateOrder(start, pageSize);
				else
					documents = actions.Documents.GetDocumentsAfter(etag.Value, pageSize);
				var documentRetriever = new DocumentRetriever(actions, ReadTriggers);
				foreach (var doc in documents)
				{
					DocumentRetriever.EnsureIdInMetadata(doc);
					var document = documentRetriever
						.ExecuteReadTriggers(doc, null, ReadOperation.Load);
					if (document == null)
						continue;

					list.Add(document.ToJson());
				}
			});
			return list;
		}

		public AttachmentInformation[] GetAttachments(int start, int pageSize, Guid? etag)
		{
			AttachmentInformation[] documents = null;

			TransactionalStorage.Batch(actions =>
			{
				if (etag == null)
					documents = actions.Attachments.GetAttachmentsByReverseUpdateOrder(start).Take(pageSize).ToArray();
				else
					documents = actions.Attachments.GetAttachmentsAfter(etag.Value, pageSize).ToArray();

			});
			return documents;
		}

		public RavenJArray GetIndexNames(int start, int pageSize)
		{
			return new RavenJArray(
				IndexDefinitionStorage.IndexNames.Skip(start).Take(pageSize)
					.Select(s => new RavenJValue(s))
				);
		}

		public RavenJArray GetIndexes(int start, int pageSize)
		{
			return new RavenJArray(
				IndexDefinitionStorage.IndexNames.Skip(start).Take(pageSize)
					.Select(
						indexName => new RavenJObject
							{
								{"name", new RavenJValue(indexName) },
								{"definition", RavenJObject.FromObject(IndexDefinitionStorage.GetIndexDefinition(indexName), new JsonSerializer
								{
									Converters =
										{
											new JsonEnumConverter(),
										}
								})}
							}));
		}

		public PatchResult ApplyPatch(string docId, Guid? etag, PatchRequest[] patchDoc, TransactionInformation transactionInformation)
		{
			if (docId == null) throw new ArgumentNullException("docId");
			docId = docId.Trim();
			var result = PatchResult.Patched;
			bool shouldRetry = false;
			int retries = 128;
			do
			{
				TransactionalStorage.Batch(actions =>
				{
					var doc = actions.Documents.DocumentByKey(docId, transactionInformation);
					if (doc == null)
					{
						result = PatchResult.DocumentDoesNotExists;
					}
					else if (etag != null && doc.Etag != etag.Value)
					{
						Debug.Assert(doc.Etag != null);
						throw new ConcurrencyException("Could not patch document '" + docId + "' because non current etag was used")
						{
							ActualETag = doc.Etag.Value,
							ExpectedETag = etag.Value,
						};
					}
					else
					{
						var jsonDoc = doc.ToJson();
						new JsonPatcher(jsonDoc).Apply(patchDoc);
						try
						{
							Put(doc.Key, doc.Etag, jsonDoc, jsonDoc.Value<RavenJObject>("@metadata"), transactionInformation);
						}
						catch (ConcurrencyException)
						{
							if(retries-- > 0)
							{
								shouldRetry = true;
								return;
							}
							throw;
						}
						result = PatchResult.Patched;
					}
					if (shouldRetry == false)
						workContext.ShouldNotifyAboutWork(() => "PATCH " + docId);
				});

			} while (shouldRetry);
			return result;
		}

		public BatchResult[] Batch(IEnumerable<ICommandData> commands)
		{
			var results = new List<BatchResult>();

			var commandDatas = commands.ToArray();
			int retries = 128;
			var shouldLock = commandDatas.Any(x=>x is PutCommandData || x is PatchCommandData);
			var shouldRetryIfGotConcurrencyError = commandDatas.All(x => x is PatchCommandData);
			bool shouldRetry = false;
			if(shouldLock)
				Monitor.Enter(putSerialLock);
			try
			{
				var sp = Stopwatch.StartNew();
				do
				{
					try
					{
						TransactionalStorage.Batch(actions =>
						{
							foreach (var command in commandDatas)
							{
								command.Execute(this);
								results.Add(new BatchResult
								{
									Method = command.Method,
									Key = command.Key,
									Etag = command.Etag,
									Metadata = command.Metadata
								});
							}
						});
					}
					catch (ConcurrencyException)
					{
						if (shouldRetryIfGotConcurrencyError && retries-- > 128)
						{
							shouldRetry = true;
							results.Clear();
							continue;
						}
						throw;
					}
				} while (shouldRetry);
				log.Debug("Successfully executed {0} commands in {1}", results.Count, sp.Elapsed);
			}
			finally
			{
				if(shouldLock)
					Monitor.Exit(putSerialLock);
			}
			return results.ToArray();
		}

		public bool HasTasks
		{
			get
			{
				bool hasTasks = false;
				TransactionalStorage.Batch(actions =>
				{
					hasTasks = actions.Tasks.HasTasks;
				});
				return hasTasks;
			}
		}

		public long ApproximateTaskCount
		{
			get
			{
				long approximateTaskCount = 0;
				TransactionalStorage.Batch(actions =>
				{
					approximateTaskCount = actions.Tasks.ApproximateTaskCount;
				});
				return approximateTaskCount;
			}
		}

		public void StartBackup(string backupDestinationDirectory, bool incrementalBackup)
		{
			var document = Get(BackupStatus.RavenBackupStatusDocumentKey, null);
			if (document != null)
			{
				var backupStatus = document.DataAsJson.JsonDeserialization<BackupStatus>();
				if (backupStatus.IsRunning)
				{
					throw new InvalidOperationException("Backup is already running");
				}
			}
			Put(BackupStatus.RavenBackupStatusDocumentKey, null, RavenJObject.FromObject(new BackupStatus
			{
				Started = SystemTime.UtcNow,
				IsRunning = true,
			}), new RavenJObject(), null);
			IndexStorage.FlushMapIndexes();
			IndexStorage.FlushReduceIndexes();
			TransactionalStorage.StartBackupOperation(this, backupDestinationDirectory, incrementalBackup);
		}

		public static void Restore(RavenConfiguration configuration, string backupLocation, string databaseLocation)
		{
			using (var transactionalStorage = configuration.CreateTransactionalStorage(() => { }))
			{
				transactionalStorage.Restore(backupLocation, databaseLocation);
			}
		}

		public byte[] PromoteTransaction(Guid fromTxId)
		{
			var committableTransaction = new CommittableTransaction();
			var transmitterPropagationToken = TransactionInterop.GetTransmitterPropagationToken(committableTransaction);
			TransactionalStorage.Batch(
				actions =>
					actions.Transactions.ModifyTransactionId(fromTxId, committableTransaction.TransactionInformation.DistributedIdentifier,
												TransactionManager.DefaultTimeout));
			promotedTransactions.TryAdd(committableTransaction.TransactionInformation.DistributedIdentifier, committableTransaction);
			return transmitterPropagationToken;
		}

		public void ResetIndex(string index)
		{
			index = IndexDefinitionStorage.FixupIndexName(index);
			var indexDefinition = IndexDefinitionStorage.GetIndexDefinition(index);
			if (indexDefinition == null)
				throw new InvalidOperationException("There is no index named: " + index);
			DeleteIndex(index);
			PutIndex(index, indexDefinition);
		}

		public IndexDefinition GetIndexDefinition(string index)
		{
			index = IndexDefinitionStorage.FixupIndexName(index);
			return IndexDefinitionStorage.GetIndexDefinition(index);
		}

		static string buildVersion;
		public static string BuildVersion
		{
			get
			{
				if (buildVersion == null)
					buildVersion = FileVersionInfo.GetVersionInfo(typeof(DocumentDatabase).Assembly.Location).FileBuildPart.ToString();
				return buildVersion;
			}
		}

		static string productVersion;
		private volatile bool disposed;

		public static string ProductVersion
		{
			get
			{
				if (productVersion == null)
					productVersion = FileVersionInfo.GetVersionInfo(typeof(DocumentDatabase).Assembly.Location).ProductVersion;
				return productVersion;
			}
		}

		public string[] GetIndexFields(string index)
		{
			var abstractViewGenerator = IndexDefinitionStorage.GetViewGenerator(index);
			if(abstractViewGenerator == null)
				return new string[0];
			return abstractViewGenerator.Fields;
		}

		/// <summary>
		/// This API is provided solely for the use of bundles that might need to run
		/// without any other bundle interfering. Specifically, the replication bundle
		/// need to be able to run without interference from any other bundle.
		/// </summary>
		/// <returns></returns>
		public IDisposable DisableAllTriggersForCurrentThread()
		{
			if (disposed)
				return new DisposableAction(() => { });
			var old = disableAllTriggers.Value;
			disableAllTriggers.Value = true;
			return new DisposableAction(() =>
			{
				if (disposed)
					return;
				try
				{
					disableAllTriggers.Value = old;
				}
				catch (ObjectDisposedException)
				{
				}
			});
		}

		/// <summary>
		/// Whatever this database has been disposed
		/// </summary>
		public bool Disposed
		{
			get { return disposed; }
		}

		/// <summary>
		/// Get the total size taken by the database on the disk.
		/// This explicitly does NOT include in memory indexes or in memory database.
		/// It does include any reserved space on the file system, which may significantly increase
		/// the database size.
		/// </summary>
		/// <remarks>
		/// This is a potentially a very expensive call, avoid making it if possible.
		/// </remarks>
		public long GetTotalSizeOnDisk()
		{
			if (Configuration.RunInMemory)
				return 0;
			var indexes = Directory.GetFiles(Configuration.IndexStoragePath, "*.*", SearchOption.AllDirectories);
			var totalIndexSize = indexes.Sum(file => new FileInfo(file).Length);

			return totalIndexSize + TransactionalStorage.GetDatabaseSizeInBytes();
		}

		public Guid GetIndexEtag(string indexName, Guid? previousEtag)
		{
			Guid lastDocEtag = Guid.Empty;
			Guid? lastReducedEtag = null;
			bool isStale = false;
			int touchCount = 0;
			TransactionalStorage.Batch(accessor =>
			{
				isStale = accessor.Staleness.IsIndexStale(indexName, null, null);
				lastDocEtag = accessor.Staleness.GetMostRecentDocumentEtag();
				lastReducedEtag = accessor.Staleness.GetMostRecentReducedEtag(indexName);
				touchCount = accessor.Staleness.GetIndexTouchCount(indexName);
			});
			

			var indexDefinition = GetIndexDefinition(indexName);
			if (indexDefinition == null)
				return Guid.NewGuid(); // this ensures that we will get the normal reaction of IndexNotFound later on.
			using (var md5 = MD5.Create())
			{
				var list = new List<byte>();
				list.AddRange(indexDefinition.GetIndexHash());
				list.AddRange(Encoding.Unicode.GetBytes(indexName));
				list.AddRange(lastDocEtag.ToByteArray());
				list.AddRange(BitConverter.GetBytes(touchCount));
				list.AddRange(BitConverter.GetBytes(isStale));
				if (lastReducedEtag != null)
				{
					list.AddRange(lastReducedEtag.Value.ToByteArray());
				}

				var indexEtag = new Guid(md5.ComputeHash(list.ToArray()));

				if (previousEtag != null && previousEtag != indexEtag)
				{
					// the index changed between the time when we got it and the time 
					// we actually call this, we need to return something random so that
					// the next time we won't get 304
					return Guid.NewGuid();
				}

				return indexEtag;
			}
		}
	}
}
>>>>>>> 992a53cd
<|MERGE_RESOLUTION|>--- conflicted
+++ resolved
@@ -1,4 +1,3 @@
-<<<<<<< HEAD
 //-----------------------------------------------------------------------
 // <copyright file="DocumentDatabase.cs" company="Hibernating Rhinos LTD">
 //     Copyright (c) Hibernating Rhinos LTD. All rights reserved.
@@ -98,6 +97,7 @@
 		/// </summary>
 		public ConcurrentDictionary<object, object> ExtensionsState { get; private set; }
 
+		public TaskScheduler BackgroundTaskScheduler { get { return backgroundTaskScheduler; } }
 
 		private readonly ThreadLocal<bool> disableAllTriggers = new ThreadLocal<bool>(() => false);
 		private System.Threading.Tasks.Task indexingBackgroundTask;
@@ -357,17 +357,17 @@
 			});
 
 			if (TransactionalStorage != null)
-			exceptionAggregator.Execute(TransactionalStorage.Dispose);
+				exceptionAggregator.Execute(TransactionalStorage.Dispose);
 			if (IndexStorage != null)
-			exceptionAggregator.Execute(IndexStorage.Dispose);
+				exceptionAggregator.Execute(IndexStorage.Dispose);
 
 			if (Configuration != null)
-			exceptionAggregator.Execute(Configuration.Dispose);
+				exceptionAggregator.Execute(Configuration.Dispose);
 
 			exceptionAggregator.Execute(disableAllTriggers.Dispose);
 
 			if (workContext != null)
-			exceptionAggregator.Execute(workContext.Dispose);
+				exceptionAggregator.Execute(workContext.Dispose);
 
 
 
@@ -1509,1448 +1509,4 @@
 			}
 		}
 	}
-}
-=======
-//-----------------------------------------------------------------------
-// <copyright file="DocumentDatabase.cs" company="Hibernating Rhinos LTD">
-//     Copyright (c) Hibernating Rhinos LTD. All rights reserved.
-// </copyright>
-//-----------------------------------------------------------------------
-using System;
-using System.Collections.Concurrent;
-using System.Collections.Generic;
-using System.ComponentModel.Composition;
-using System.Diagnostics;
-using System.IO;
-using System.Linq;
-using System.Runtime.CompilerServices;
-using System.Security.Cryptography;
-using System.Text;
-using System.Threading;
-using System.Threading.Tasks;
-using System.Transactions;
-using Newtonsoft.Json;
-using NLog;
-using Raven.Abstractions;
-using Raven.Abstractions.Commands;
-using Raven.Abstractions.Data;
-using Raven.Abstractions.Exceptions;
-using Raven.Abstractions.Extensions;
-using Raven.Abstractions.Indexing;
-using Raven.Abstractions.Json;
-using Raven.Abstractions.Linq;
-using Raven.Abstractions.MEF;
-using Raven.Database.Backup;
-using Raven.Database.Config;
-using Raven.Database.Data;
-using Raven.Database.Exceptions;
-using Raven.Database.Extensions;
-using Raven.Database.Impl;
-using Raven.Database.Indexing;
-using Raven.Database.Json;
-using Raven.Database.Linq;
-using Raven.Database.Plugins;
-using Raven.Database.Storage;
-using Raven.Database.Tasks;
-using Constants = Raven.Abstractions.Data.Constants;
-using Raven.Json.Linq;
-using Index = Raven.Database.Indexing.Index;
-using TransactionInformation = Raven.Abstractions.Data.TransactionInformation;
-
-namespace Raven.Database
-{
-	public class DocumentDatabase : IUuidGenerator, IDisposable
-	{
-		[ImportMany]
-		public OrderedPartCollection<AbstractAttachmentPutTrigger> AttachmentPutTriggers { get; set; }
-
-		[ImportMany]
-		public OrderedPartCollection<AbstractIndexQueryTrigger> IndexQueryTriggers{ get; set; }
-		
-		[ImportMany]
-		public OrderedPartCollection<AbstractAttachmentDeleteTrigger> AttachmentDeleteTriggers { get; set; }
-
-		[ImportMany]
-		public OrderedPartCollection<AbstractAttachmentReadTrigger> AttachmentReadTriggers { get; set; }
-
-		[ImportMany]
-		public OrderedPartCollection<AbstractPutTrigger> PutTriggers { get; set; }
-
-		[ImportMany]
-		public OrderedPartCollection<AbstractDeleteTrigger> DeleteTriggers { get; set; }
-
-		[ImportMany]
-		public OrderedPartCollection<AbstractIndexUpdateTrigger> IndexUpdateTriggers { get; set; }
-
-		[ImportMany]
-		public OrderedPartCollection<AbstractReadTrigger> ReadTriggers { get; set; }
-
-		[ImportMany]
-		public OrderedPartCollection<AbstractDynamicCompilationExtension> Extensions { get; set; }
-
-		private List<IDisposable> toDispose = new List<IDisposable>();
-
-		/// <summary>
-		/// The name of the database.
-		/// Defaults to null for the root database (or embedded database), or the name of the database if this db is a tenant database
-		/// </summary>
-		public string Name { get; private set; }
-
-		private readonly WorkContext workContext;
-
-		private readonly ConcurrentDictionary<Guid, CommittableTransaction> promotedTransactions = new ConcurrentDictionary<Guid, CommittableTransaction>();
-
-		/// <summary>
-		/// This is required to ensure serial generation of etags during puts
-		/// </summary>
-		private readonly object putSerialLock = new object();
-
-		/// <summary>
-		/// This is used to hold state associated with this instance by external extensions
-		/// </summary>
-		public ConcurrentDictionary<object, object> ExtensionsState { get; private set; }
-
-		public TaskScheduler BackgroundTaskScheduler { get { return backgroundTaskScheduler; } }
-
-		private readonly ThreadLocal<bool> disableAllTriggers = new ThreadLocal<bool>(() => false);
-		private System.Threading.Tasks.Task indexingBackgroundTask;
-		private System.Threading.Tasks.Task reducingBackgroundTask;
-		private readonly TaskScheduler backgroundTaskScheduler;
-
-		private static readonly Logger log = LogManager.GetCurrentClassLogger();
-
-		private long currentEtagBase;
-
-		public DocumentDatabase(InMemoryRavenConfiguration configuration)
-		{
-			AppDomain.CurrentDomain.DomainUnload += DomainUnloadOrProcessExit;
-			AppDomain.CurrentDomain.ProcessExit += DomainUnloadOrProcessExit;
-
-			Name = configuration.DatabaseName;
-			if(configuration.CustomTaskScheduler != null)
-			{
-				backgroundTaskScheduler = configuration.CustomTaskScheduler;
-			}
-			else if (configuration.BackgroundTasksPriority != ThreadPriority.Normal)
-			{
-				backgroundTaskScheduler = new TaskSchedulerWithCustomPriority(
-					// we need a minimum of four task threads - one for indexing dispatch, one for reducing dispatch, one for tasks, one for indexing/reducing ops
-					Math.Max(4, configuration.MaxNumberOfParallelIndexTasks + 2),
-					configuration.BackgroundTasksPriority);
-			}
-			else
-			{
-				backgroundTaskScheduler = TaskScheduler.Current;
-			}
-
-			ExtensionsState = new ConcurrentDictionary<object, object>();
-			Configuration = configuration;
-			
-			ExecuteAlterConfiguration();
-
-			configuration.Container.SatisfyImportsOnce(this);
-
-			workContext = new WorkContext
-			{
-				IndexUpdateTriggers = IndexUpdateTriggers,
-				ReadTriggers = ReadTriggers
-			};
-
-			TransactionalStorage = configuration.CreateTransactionalStorage(workContext.HandleWorkNotifications);
-			configuration.Container.SatisfyImportsOnce(TransactionalStorage);
-
-			try
-			{
-				TransactionalStorage.Initialize(this);
-			}
-			catch (Exception)
-			{
-				TransactionalStorage.Dispose();
-				throw;
-			}
-
-			TransactionalStorage.Batch(actions => currentEtagBase = actions.General.GetNextIdentityValue("Raven/Etag"));
-
-			IndexDefinitionStorage = new IndexDefinitionStorage(
-				configuration,
-				TransactionalStorage,
-				configuration.DataDirectory,
-				configuration.Container.GetExportedValues<AbstractViewGenerator>(),
-				Extensions);
-			IndexStorage = new IndexStorage(IndexDefinitionStorage, configuration, this);
-
-			workContext.Configuration = configuration;
-			workContext.IndexStorage = IndexStorage;
-			workContext.TransactionaStorage = TransactionalStorage;
-			workContext.IndexDefinitionStorage = IndexDefinitionStorage;
-
-
-			try
-			{
-				InitializeTriggers();
-				ExecuteStartupTasks();
-			}
-			catch (Exception)
-			{
-				Dispose();
-				throw;
-			}
-		}
-
-		private void DomainUnloadOrProcessExit(object sender, EventArgs eventArgs)
-		{
-			Dispose();
-		}
-
-		private void InitializeTriggers()
-		{
-			PutTriggers
-				.Init(disableAllTriggers)
-				.OfType<IRequiresDocumentDatabaseInitialization>().Apply(initialization => initialization.Initialize(this));
-			DeleteTriggers
-				.Init(disableAllTriggers)
-				.OfType<IRequiresDocumentDatabaseInitialization>().Apply(initialization => initialization.Initialize(this));
-			ReadTriggers
-				.Init(disableAllTriggers)
-				.OfType<IRequiresDocumentDatabaseInitialization>().Apply(initialization => initialization.Initialize(this));
-
-			IndexQueryTriggers
-				.Init(disableAllTriggers)
-				.OfType<IRequiresDocumentDatabaseInitialization>().Apply(initialization => initialization.Initialize(this));
-
-			AttachmentPutTriggers
-				.Init(disableAllTriggers)
-				.OfType<IRequiresDocumentDatabaseInitialization>().Apply(initialization => initialization.Initialize(this));
-			AttachmentDeleteTriggers
-				.Init(disableAllTriggers)
-				.OfType<IRequiresDocumentDatabaseInitialization>().Apply(initialization => initialization.Initialize(this));
-			AttachmentReadTriggers
-				.Init(disableAllTriggers)
-				.OfType<IRequiresDocumentDatabaseInitialization>().Apply(initialization => initialization.Initialize(this));
-
-			IndexUpdateTriggers
-				.Init(disableAllTriggers)
-				.OfType<IRequiresDocumentDatabaseInitialization>().Apply(initialization => initialization.Initialize(this));
-		}
-
-		private void ExecuteAlterConfiguration()
-		{
-			foreach (var alterConfiguration in Configuration.Container.GetExportedValues<IAlterConfiguration>())
-			{
-				alterConfiguration.AlterConfiguration(Configuration);
-			}
-		}
-
-		private void ExecuteStartupTasks()
-		{
-			foreach (var task in Configuration.Container.GetExportedValues<IStartupTask>())
-			{
-				var disposable = task as IDisposable;
-				if(disposable != null)
-					toDispose.Add(disposable);
-				task.Execute(this);
-			}
-		}
-
-		public DatabaseStatistics Statistics
-		{
-			get
-			{
-				var result = new DatabaseStatistics
-				{
-					CurrentNumberOfItemsToIndexInSingleBatch = workContext.CurrentNumberOfItemsToIndexInSingleBatch,
-					CurrentNumberOfItemsToReduceInSingleBatch = workContext.CurrentNumberOfItemsToReduceInSingleBatch,
-					CountOfIndexes = IndexStorage.Indexes.Length,
-					Errors = workContext.Errors,
-					Triggers = PutTriggers.Select(x => new DatabaseStatistics.TriggerInfo {Name = x.ToString(), Type = "Put"})
-						.Concat(DeleteTriggers.Select(x => new DatabaseStatistics.TriggerInfo {Name = x.ToString(), Type = "Delete"}))
-						.Concat(ReadTriggers.Select(x => new DatabaseStatistics.TriggerInfo {Name = x.ToString(), Type = "Read"}))
-						.Concat(IndexUpdateTriggers.Select(x => new DatabaseStatistics.TriggerInfo {Name = x.ToString(), Type = "Index Update"}))
-						.ToArray(),
-					Extensions = Configuration.ReportExtensions(
-						typeof (IStartupTask),
-						typeof (AbstractReadTrigger),
-						typeof (AbstractDeleteTrigger),
-						typeof (AbstractPutTrigger),
-						typeof (AbstractDocumentCodec),
-						typeof (AbstractDynamicCompilationExtension),
-						typeof (AbstractIndexQueryTrigger),
-						typeof (AbstractIndexUpdateTrigger),
-						typeof (AbstractAnalyzerGenerator),
-						typeof (AbstractAttachmentDeleteTrigger),
-						typeof (AbstractAttachmentPutTrigger),
-						typeof (AbstractAttachmentReadTrigger),
-						typeof (AbstractBackgroundTask),
-						typeof (IAlterConfiguration)
-						)
-				};
-
-				TransactionalStorage.Batch(actions =>
-				{
-					result.LastDocEtag = actions.Staleness.GetMostRecentDocumentEtag();
-					result.LastAttachmentEtag = actions.Staleness.GetMostRecentAttachmentEtag();
-
-					result.ApproximateTaskCount = actions.Tasks.ApproximateTaskCount;
-					result.CountOfDocuments = actions.Documents.GetDocumentsCount();
-					result.StaleIndexes = IndexStorage.Indexes
-						.Where(s => actions.Staleness.IsIndexStale(s, null, null)).ToArray();
-					result.Indexes = actions.Indexing.GetIndexesStats().ToArray();
-				});
-				return result;
-			}
-		}
-		
-		public InMemoryRavenConfiguration Configuration
-		{
-			get;
-			private set;
-		}
-
-		public ITransactionalStorage TransactionalStorage { get; private set; }
-
-		public IndexDefinitionStorage IndexDefinitionStorage { get; private set; }
-
-		public IndexStorage IndexStorage { get; private set; }
-
-		public event EventHandler Disposing;
-
-		
-
-		public void Dispose()
-		{
-			if (disposed)
-				return;
-
-			var onDisposing = Disposing;
-			if(onDisposing!=null)
-				onDisposing(this, EventArgs.Empty);
-
-			var exceptionAggregator = new ExceptionAggregator(log, "Could not properly dispose of DatabaseDocument");
-
-			exceptionAggregator.Execute(() =>
-			{
-				AppDomain.CurrentDomain.DomainUnload -= DomainUnloadOrProcessExit;
-				AppDomain.CurrentDomain.ProcessExit -= DomainUnloadOrProcessExit;
-				disposed = true;
-				workContext.StopWork();
-			});
-			
-			exceptionAggregator.Execute(() =>
-			{
-				foreach (var value in ExtensionsState.Values.OfType<IDisposable>())
-				{
-					exceptionAggregator.Execute(value.Dispose);
-				}
-			});
-			
-			exceptionAggregator.Execute(() =>
-			{
-				foreach (var shouldDispose in toDispose)
-				{
-					exceptionAggregator.Execute(shouldDispose.Dispose);
-				}
-			});
-
-			exceptionAggregator.Execute(() =>
-			{
-				if (indexingBackgroundTask != null)
-					indexingBackgroundTask.Wait();
-			});
-			exceptionAggregator.Execute(() =>
-			{
-				if (reducingBackgroundTask != null)
-					reducingBackgroundTask.Wait();
-			});
-
-			exceptionAggregator.Execute(() =>
-			{
-				var disposable = backgroundTaskScheduler as IDisposable;
-				if (disposable != null)
-					disposable.Dispose();
-			});
-
-			if (TransactionalStorage != null)
-				exceptionAggregator.Execute(TransactionalStorage.Dispose);
-			if (IndexStorage != null)
-				exceptionAggregator.Execute(IndexStorage.Dispose);
-
-			if (Configuration != null)
-				exceptionAggregator.Execute(Configuration.Dispose);
-
-			exceptionAggregator.Execute(disableAllTriggers.Dispose);
-
-			if (workContext != null)
-				exceptionAggregator.Execute(workContext.Dispose);
-
-
-
-			exceptionAggregator.ThrowIfNeeded();
-		}
-
-		public void StopBackgroundWorkers()
-		{
-			workContext.StopWork();
-			indexingBackgroundTask.Wait();
-			reducingBackgroundTask.Wait();
-		}
-
-		public WorkContext WorkContext
-		{
-			get { return workContext; }
-		}
-
-		public void SpinBackgroundWorkers()
-		{
-			workContext.StartWork();
-			indexingBackgroundTask = System.Threading.Tasks.Task.Factory.StartNew(
-				new IndexingExecuter(TransactionalStorage, workContext, backgroundTaskScheduler).Execute,
-				CancellationToken.None, TaskCreationOptions.LongRunning, backgroundTaskScheduler);
-			reducingBackgroundTask = System.Threading.Tasks.Task.Factory.StartNew(
-				new ReducingExecuter(TransactionalStorage, workContext, backgroundTaskScheduler).Execute,
-				CancellationToken.None, TaskCreationOptions.LongRunning, backgroundTaskScheduler);
-			// TODO: Spin another thread for PerformIdleOperations?
-		}
-
-		public void RunIdleOperations()
-		{
-			workContext.IndexStorage.RunIdleOperations();
-		}
-
-		private long sequentialUuidCounter;
-
-		public Guid CreateSequentialUuid()
-		{
-			var ticksAsBytes = BitConverter.GetBytes(currentEtagBase);
-			Array.Reverse(ticksAsBytes);
-			var increment = Interlocked.Increment(ref sequentialUuidCounter);
-			var currentAsBytes = BitConverter.GetBytes(increment);
-			Array.Reverse(currentAsBytes);
-			var bytes = new byte[16];
-			Array.Copy(ticksAsBytes, 0, bytes, 0, ticksAsBytes.Length);
-			Array.Copy(currentAsBytes, 0, bytes, 8, currentAsBytes.Length);
-			return bytes.TransfromToGuidWithProperSorting();
-		}
-
-
-		public JsonDocument Get(string key, TransactionInformation transactionInformation)
-		{
-			if (key == null) throw new ArgumentNullException("key");
-			key = key.Trim();
-			JsonDocument document = null;
-			TransactionalStorage.Batch(actions =>
-			{
-				document = actions.Documents.DocumentByKey(key, transactionInformation);
-			});
-
-			DocumentRetriever.EnsureIdInMetadata(document);
-			return new DocumentRetriever(null, ReadTriggers)
-				.ExecuteReadTriggers(document, transactionInformation,ReadOperation.Load);
-		}
-
-		public JsonDocumentMetadata GetDocumentMetadata(string key, TransactionInformation transactionInformation)
-		{
-			if (key == null) throw new ArgumentNullException("key");
-			key = key.Trim();
-			JsonDocumentMetadata document = null;
-			TransactionalStorage.Batch(actions =>
-			{
-				document = actions.Documents.DocumentMetadataByKey(key, transactionInformation);
-			});
-
-			DocumentRetriever.EnsureIdInMetadata(document);
-			return new DocumentRetriever(null, ReadTriggers)
-				.ProcessReadVetoes(document, transactionInformation, ReadOperation.Load);
-		}
-
-		public PutResult Put(string key, Guid? etag, RavenJObject document, RavenJObject metadata, TransactionInformation transactionInformation)
-		{
-			if (string.IsNullOrEmpty(key))
-			{
-				// we no longer sort by the key, so it doesn't matter
-				// that the key is no longer sequential
-				key = Guid.NewGuid().ToString();
-			}
-			else
-			{
-				key = key.Trim();
-			}
-			RemoveReservedProperties(document);
-			RemoveReservedProperties(metadata);
-			Guid newEtag = Guid.Empty;
-			lock (putSerialLock)
-			{
-				TransactionalStorage.Batch(actions =>
-				{
-					if (key.EndsWith("/"))
-					{
-						key += GetNextIdentityValueWithoutOverritingOnExistingDocuments(key, actions, transactionInformation);
-					}
-					if (transactionInformation == null)
-					{
-						AssertPutOperationNotVetoed(key, metadata, document, transactionInformation);
-						
-						PutTriggers.Apply(trigger => trigger.OnPut(key, document, metadata, transactionInformation));
-						
-						newEtag = actions.Documents.AddDocument(key, etag, document, metadata);
-						
-						PutTriggers.Apply(trigger => trigger.AfterPut(key, document, metadata, newEtag, transactionInformation));
-					}
-					else
-					{
-						newEtag = actions.Transactions.AddDocumentInTransaction(key, etag,
-																				document, metadata, transactionInformation);
-					}
-					workContext.ShouldNotifyAboutWork(() => "PUT " + key);
-				});
-			}
-			TransactionalStorage
-				.ExecuteImmediatelyOrRegisterForSyncronization(() => PutTriggers.Apply(trigger => trigger.AfterCommit(key, document, metadata, newEtag)));
-
-			log.Debug("Put document {0} with etag {1}", key, newEtag);
-			return new PutResult
-			{
-				Key = key,
-				ETag = newEtag
-			};
-		}
-
-		private long GetNextIdentityValueWithoutOverritingOnExistingDocuments(string key, IStorageActionsAccessor actions, TransactionInformation transactionInformation)
-		{
-			long nextIdentityValue;
-			do
-			{
-				nextIdentityValue = actions.General.GetNextIdentityValue(key);
-			} while (actions.Documents.DocumentMetadataByKey(key + nextIdentityValue, transactionInformation) != null);
-			return nextIdentityValue;
-		}
-
-		private void AssertPutOperationNotVetoed(string key, RavenJObject metadata, RavenJObject document, TransactionInformation transactionInformation)
-		{
-			var vetoResult = PutTriggers
-				.Select(trigger => new { Trigger = trigger, VetoResult = trigger.AllowPut(key, document, metadata, transactionInformation) })
-				.FirstOrDefault(x => x.VetoResult.IsAllowed == false);
-			if (vetoResult != null)
-			{
-				throw new OperationVetoedException("PUT vetoed by " + vetoResult.Trigger + " because: " + vetoResult.VetoResult.Reason);
-			}
-		}
-
-		private void AssertAttachmentPutOperationNotVetoed(string key, RavenJObject metadata, Stream data)
-		{
-			var vetoResult = AttachmentPutTriggers
-				.Select(trigger => new { Trigger = trigger, VetoResult = trigger.AllowPut(key, data, metadata) })
-				.FirstOrDefault(x => x.VetoResult.IsAllowed == false);
-			if (vetoResult != null)
-			{
-				throw new OperationVetoedException("PUT vetoed by " + vetoResult.Trigger + " because: " + vetoResult.VetoResult.Reason);
-			}
-		}
-
-		private void AssertAttachmentDeleteOperationNotVetoed(string key)
-		{
-			var vetoResult = AttachmentDeleteTriggers
-				.Select(trigger => new { Trigger = trigger, VetoResult = trigger.AllowDelete(key) })
-				.FirstOrDefault(x => x.VetoResult.IsAllowed == false);
-			if (vetoResult != null)
-			{
-				throw new OperationVetoedException("DELETE vetoed by " + vetoResult.Trigger + " because: " + vetoResult.VetoResult.Reason);
-			}
-		}
-
-		private void AssertDeleteOperationNotVetoed(string key, TransactionInformation transactionInformation)
-		{
-			var vetoResult = DeleteTriggers
-				.Select(trigger => new { Trigger = trigger, VetoResult = trigger.AllowDelete(key, transactionInformation) })
-				.FirstOrDefault(x => x.VetoResult.IsAllowed == false);
-			if (vetoResult != null)
-			{
-				throw new OperationVetoedException("DELETE vetoed by " + vetoResult.Trigger + " because: " + vetoResult.VetoResult.Reason);
-			}
-		}
-
-		private static void RemoveReservedProperties(RavenJObject document)
-		{
-			var toRemove = document.Keys.Where(propertyName => propertyName.StartsWith("@")).ToList();
-			foreach (var propertyName in toRemove)
-			{
-				document.Remove(propertyName);
-			}
-		}
-
-		public bool Delete(string key, Guid? etag, TransactionInformation transactionInformation)
-		{
-			RavenJObject metadata;
-			return Delete(key, etag, transactionInformation, out metadata);
-		}
-
-		public bool Delete(string key, Guid? etag, TransactionInformation transactionInformation, out RavenJObject metadata)
-		{
-			if (key == null) throw new ArgumentNullException("key");
-			key = key.Trim();
-			
-			var deleted = false;
-			log.Debug("Delete a document with key: {0} and etag {1}", key, etag);
-			RavenJObject metadataVar = null;
-			TransactionalStorage.Batch(actions =>
-			{
-				if (transactionInformation == null)
-				{
-					AssertDeleteOperationNotVetoed(key, null);
-
-					DeleteTriggers.Apply(trigger => trigger.OnDelete(key, null));
-
-					if (actions.Documents.DeleteDocument(key, etag, out metadataVar))
-					{
-						deleted = true;
-						foreach (var indexName in IndexDefinitionStorage.IndexNames)
-						{
-							AbstractViewGenerator abstractViewGenerator = IndexDefinitionStorage.GetViewGenerator(indexName);
-							if(abstractViewGenerator == null)
-								continue;
-
-							var token = metadataVar.Value<string>(Constants.RavenEntityName);
-
-							if (token != null && // the document has a entity name
-								abstractViewGenerator.ForEntityNames.Count > 0) // the index operations on specific entities
-							{
-								if(abstractViewGenerator.ForEntityNames.Contains(token) == false)
-									continue;
-							}
-
-							string indexNameCopy = indexName;
-							var task = actions.GetTask<RemoveFromIndexTask>(x => x.Index == indexNameCopy, new RemoveFromIndexTask
-							{
-								Index = indexNameCopy
-							});
-							task.Keys.Add(key);
-						}
-						DeleteTriggers.Apply(trigger => trigger.AfterDelete(key, transactionInformation));
-					}
-				}
-				else
-				{
-					deleted = actions.Transactions.DeleteDocumentInTransaction(transactionInformation, key, etag);
-				}
-				workContext.ShouldNotifyAboutWork(() => "DEL " + key);
-			});
-			TransactionalStorage
-				.ExecuteImmediatelyOrRegisterForSyncronization(() => DeleteTriggers.Apply(trigger => trigger.AfterCommit(key)));
-
-			metadata = metadataVar;
-			return deleted;
-		}
-
-		public bool HasTransaction(Guid txId)
-		{
-			bool exists = false;
-			TransactionalStorage.Batch(accessor =>
-			{
-				exists = accessor.Transactions.TransactionExists(txId);
-			});
-			return exists;
-		}
-
-		public void Commit(Guid txId)
-		{
-			try
-			{
-				lock (putSerialLock)
-				{
-					TransactionalStorage.Batch(actions =>
-					{
-						actions.Transactions.CompleteTransaction(txId, doc =>
-						{
-							// doc.Etag - represent the _modified_ document etag, and we already
-							// checked etags on previous PUT/DELETE, so we don't pass it here
-							if (doc.Delete)
-								Delete(doc.Key, null, null);
-							else
-								Put(doc.Key, null,
-									doc.Data,
-									doc.Metadata, null);
-						});
-						actions.Attachments.DeleteAttachment("transactions/recoveryInformation/" + txId, null);
-						workContext.ShouldNotifyAboutWork(() => "COMMIT " + txId);
-					});
-				}
-				TryCompletePromotedTransaction(txId);
-			}
-			catch (Exception e)
-			{
-				if (TransactionalStorage.HandleException(e))
-					return;
-				throw;
-			}
-		}
-
-		private void TryCompletePromotedTransaction(Guid txId)
-		{
-			CommittableTransaction transaction;
-			if (!promotedTransactions.TryRemove(txId, out transaction)) 
-				return;
-			System.Threading.Tasks.Task.Factory.FromAsync(transaction.BeginCommit, transaction.EndCommit, null)
-				.ContinueWith(task =>
-				{
-					if (task.Exception != null)
-						log.WarnException("Could not commit dtc transaction", task.Exception);
-					try
-					{
-						transaction.Dispose();
-					}
-					catch (Exception e)
-					{
-						log.WarnException("Could not dispose of dtc transaction", e);
-					}
-				});
-		}
-
-		private void TryUndoPromotedTransaction(Guid txId)
-		{
-			CommittableTransaction transaction;
-			if (!promotedTransactions.TryRemove(txId, out transaction))
-				return;
-			transaction.Rollback();
-			transaction.Dispose();
-		}
-
-		public void Rollback(Guid txId)
-		{
-			try
-			{
-				TransactionalStorage.Batch(actions =>
-				{
-					actions.Transactions.RollbackTransaction(txId);
-					actions.Attachments.DeleteAttachment("transactions/recoveryInformation/" + txId, null);
-					workContext.ShouldNotifyAboutWork(() => "ROLLBACK " + txId);
-				});
-				TryUndoPromotedTransaction(txId);
-			}
-			catch (Exception e)
-			{
-				if (TransactionalStorage.HandleException(e))
-					return;
-
-				throw;
-			}
-		}
-
-		// only one index can be created at any given time
-		// the method already handle attempts to create the same index, so we don't have to 
-		// worry about this.
-		[MethodImpl(MethodImplOptions.Synchronized)]
-		public string PutIndex(string name, IndexDefinition definition)
-		{
-			if (name == null) throw new ArgumentNullException("name");
-			name = name.Trim();
-			
-			switch (FindIndexCreationOptions(definition, ref name))
-			{
-				case IndexCreationOptions.Noop:
-					return name;
-				case IndexCreationOptions.Update:
-					// ensure that the code can compile
-					new DynamicViewCompiler(name, definition, Extensions, IndexDefinitionStorage.IndexDefinitionsPath, Configuration).GenerateInstance();
-					DeleteIndex(name);
-					break;
-			}
-
-			// this has to happen in this fashion so we will expose the in memory status after the commit, but 
-			// before the rest of the world is notified about this.
-			IndexDefinitionStorage.CreateAndPersistIndex(definition);
-			IndexStorage.CreateIndexImplementation(definition);
-			
-			TransactionalStorage.Batch(actions =>
-			{
-				actions.Indexing.AddIndex(name, definition.IsMapReduce);
-				workContext.ShouldNotifyAboutWork(() => "PUT INDEX " + name);
-			});
-
-			// The act of adding it here make it visible to other threads
-			// we have to do it in this way so first we prepare all the elements of the 
-			// index, then we add it to the storage in a way that make it public
-			IndexDefinitionStorage.AddIndex(name, definition);
-			
-			workContext.ClearErrorsFor(name);
-			return name;
-		}
-
-		private IndexCreationOptions FindIndexCreationOptions(IndexDefinition definition, ref string name)
-		{
-			definition.Name = name = IndexDefinitionStorage.FixupIndexName(name);
-			definition.RemoveDefaultValues();
-			IndexDefinitionStorage.ResolveAnalyzers(definition);
-			var findIndexCreationOptions = IndexDefinitionStorage.FindIndexCreationOptions(definition);
-			return findIndexCreationOptions;
-		}
-
-		public QueryResultWithIncludes Query(string index, IndexQuery query)
-		{
-			index = IndexDefinitionStorage.FixupIndexName(index);
-			var list = new List<RavenJObject>();
-			var stale = false;
-			Tuple<DateTime, Guid> indexTimestamp = Tuple.Create(DateTime.MinValue, Guid.Empty);
-			Guid resultEtag = Guid.Empty;
-			var nonAuthoritativeInformation = false;
-			var idsToLoad = new HashSet<string>(StringComparer.InvariantCultureIgnoreCase);
-			TransactionalStorage.Batch(
-				actions =>
-				{
-					var viewGenerator = IndexDefinitionStorage.GetViewGenerator(index);
-					if (viewGenerator == null)
-						throw new InvalidOperationException("Could not find index named: " + index);
-
-					resultEtag = GetIndexEtag(index, null);
-
-					stale = actions.Staleness.IsIndexStale(index, query.Cutoff, query.CutoffEtag);
-
-					indexTimestamp = actions.Staleness.IndexLastUpdatedAt(index);
-					var indexFailureInformation = actions.Indexing.GetFailureRate(index);
-					if (indexFailureInformation.IsInvalidIndex)
-					{
-						throw new IndexDisabledException(indexFailureInformation);
-					}
-					var docRetriever = new DocumentRetriever(actions, ReadTriggers, idsToLoad);
-					var indexDefinition = GetIndexDefinition(index);
-					var fieldsToFetch = new FieldsToFetch(query.FieldsToFetch, query.AggregationOperation,
-														  viewGenerator.ReduceDefinition == null
-															? Constants.DocumentIdFieldName
-															: Constants.ReduceKeyFieldName);
-					Func<IndexQueryResult, bool> shouldIncludeInResults = 
-						result => docRetriever.ShouldIncludeResultInQuery(result, indexDefinition, fieldsToFetch);
-					var collection = from queryResult in IndexStorage.Query(index, query, shouldIncludeInResults, fieldsToFetch, IndexQueryTriggers)
-									 select docRetriever.RetrieveDocumentForQuery(queryResult, indexDefinition, fieldsToFetch)
-										 into doc
-										 where doc != null
-										 let _ = nonAuthoritativeInformation |= (doc.NonAuthoritativeInformation  ?? false)
-										 select doc;
-
-					var transformerErrors = new List<string>();
-					IEnumerable<RavenJObject> results;
-					if (query.SkipTransformResults == false && 
-						query.PageSize > 0 && // maybe they just want the stats?
-						viewGenerator.TransformResultsDefinition != null)
-					{
-						var dynamicJsonObjects = collection.Select(x => new DynamicJsonObject(x.ToJson())).ToArray();
-						var robustEnumerator = new RobustEnumerator(dynamicJsonObjects.Length)
-						{
-							OnError =
-								(exception, o) =>
-								transformerErrors.Add(string.Format("Doc '{0}', Error: {1}", Index.TryGetDocKey(o),
-														 exception.Message))
-						};
-						results =
-							robustEnumerator.RobustEnumeration(
-								dynamicJsonObjects,
-								source => viewGenerator.TransformResultsDefinition(docRetriever, source))
-								.Select(JsonExtensions.ToJObject);
-					}
-					else
-					{
-						results = collection.Select(x => x.ToJson());
-					}
-
-					list.AddRange(results);
-
-					if (transformerErrors.Count > 0)
-					{
-						throw new InvalidOperationException("The transform results function failed.\r\n" + string.Join("\r\n", transformerErrors));
-					}
-				});
-			return new QueryResultWithIncludes
-			{
-				IndexName = index,
-				Results = list,
-				IsStale = stale,
-				NonAuthoritativeInformation = nonAuthoritativeInformation,
-				SkippedResults = query.SkippedResults.Value,
-				TotalResults = query.TotalSize.Value,
-				IndexTimestamp = indexTimestamp.Item1,
-				IndexEtag = indexTimestamp.Item2,
-				ResultEtag = resultEtag,
-				IdsToInclude = idsToLoad
-			};
-		}
-
-		public IEnumerable<string> QueryDocumentIds(string index, IndexQuery query, out bool stale)
-		{
-			index = IndexDefinitionStorage.FixupIndexName(index);
-			bool isStale = false;
-			HashSet<string> loadedIds = null;
-			TransactionalStorage.Batch(
-				actions =>
-				{
-					isStale = actions.Staleness.IsIndexStale(index, query.Cutoff, null);
-					var indexFailureInformation = actions.Indexing.GetFailureRate(index)
-;
-					if (indexFailureInformation.IsInvalidIndex)
-					{
-						throw new IndexDisabledException(indexFailureInformation);
-					}
-					loadedIds = new HashSet<string>(from queryResult in IndexStorage.Query(index, query, result => true, new FieldsToFetch(null, AggregationOperation.None, Raven.Abstractions.Data.Constants.DocumentIdFieldName), IndexQueryTriggers)
-													select queryResult.Key);
-				});
-			stale = isStale;
-			return loadedIds;
-		}
-
-		public void DeleteIndex(string name)
-		{
-			using(IndexDefinitionStorage.TryRemoveIndexContext())
-			{
-				name = IndexDefinitionStorage.FixupIndexName(name);
-				IndexDefinitionStorage.RemoveIndex(name);
-				IndexStorage.DeleteIndex(name);
-				//we may run into a conflict when trying to delete if the index is currently
-				//busy indexing documents, worst case scenario, we will have an orphaned index
-				//row which will get cleaned up on next db restart.
-				for (var i = 0; i < 10; i++)
-				{
-					try
-					{
-						TransactionalStorage.Batch(action =>
-						{
-							action.Indexing.DeleteIndex(name);
-
-							workContext.ShouldNotifyAboutWork(() => "DELETE INDEX " + name);
-						});
-						return;
-					}
-					catch (ConcurrencyException)
-					{
-						Thread.Sleep(100);
-					}
-				}
-			}
-		}
-
-		public Attachment GetStatic(string name)
-		{
-			if (name == null) throw new ArgumentNullException("name");
-			name = name.Trim();
-			Attachment attachment = null;
-			TransactionalStorage.Batch(actions =>
-			{
-				attachment = actions.Attachments.GetAttachment(name);
-
-				attachment = ProcessAttachmentReadVetoes(name, attachment);
-
-				ExecuteAttachmentReadTriggers(name, attachment);
-			});
-			return attachment;
-		}
-
-		private Attachment ProcessAttachmentReadVetoes(string name, Attachment attachment)
-		{
-			if (attachment == null)
-				return attachment;
-
-			var foundResult = false;
-			foreach (var attachmentReadTriggerLazy in AttachmentReadTriggers)
-			{
-				if (foundResult)
-					break;
-				var attachmentReadTrigger = attachmentReadTriggerLazy.Value;
-				var readVetoResult = attachmentReadTrigger.AllowRead(name, attachment.Data(), attachment.Metadata,
-																	 ReadOperation.Load);
-				switch (readVetoResult.Veto)
-				{
-					case ReadVetoResult.ReadAllow.Allow:
-						break;
-					case ReadVetoResult.ReadAllow.Deny:
-						attachment.Data = () => new MemoryStream(new byte[0]);
-						attachment.Size = 0;
-						attachment.Metadata = new RavenJObject
-												{
-													{
-														"Raven-Read-Veto",
-														new RavenJObject
-															{
-																{"Reason", readVetoResult.Reason},
-																{"Trigger", attachmentReadTrigger.ToString()}
-															}
-														}
-												};
-						foundResult = true;
-						break;
-					case ReadVetoResult.ReadAllow.Ignore:
-						attachment = null;
-						foundResult = true;
-						break;
-					default:
-						throw new ArgumentOutOfRangeException(readVetoResult.Veto.ToString());
-				}
-			}
-			return attachment;
-		}
-
-		private void ExecuteAttachmentReadTriggers(string name, Attachment attachment)
-		{
-			if (attachment == null)
-				return;
-
-			foreach (var attachmentReadTrigger in AttachmentReadTriggers)
-			{
-				attachmentReadTrigger.Value.OnRead(name, attachment);
-			}
-		}
-
-		public Guid PutStatic(string name, Guid? etag, Stream data, RavenJObject metadata)
-		{
-			if (name == null) throw new ArgumentNullException("name");
-			name = name.Trim();
-			
-			if (Encoding.Unicode.GetByteCount(name) >= 255)
-				throw new ArgumentException("The key must be a maximum of 255 bytes in Unicode, 127 characters", "name");
-
-			Guid newEtag = Guid.Empty;
-			TransactionalStorage.Batch(actions =>
-			{
-				AssertAttachmentPutOperationNotVetoed(name, metadata, data);
-
-				AttachmentPutTriggers.Apply(trigger => trigger.OnPut(name, data, metadata));
-
-				newEtag = actions.Attachments.AddAttachment(name, etag, data, metadata);
-
-				AttachmentPutTriggers.Apply(trigger => trigger.AfterPut(name, data, metadata, newEtag));
-
-				workContext.ShouldNotifyAboutWork(() => "PUT ATTACHMENT " + name);
-			});
-
-			TransactionalStorage
-				.ExecuteImmediatelyOrRegisterForSyncronization(() => AttachmentPutTriggers.Apply(trigger => trigger.AfterCommit(name, data, metadata, newEtag)));
-			return newEtag;
-		}
-
-		public void DeleteStatic(string name, Guid? etag)
-		{
-			if (name == null) throw new ArgumentNullException("name");
-			name = name.Trim(); 
-			TransactionalStorage.Batch(actions =>
-			{
-				AssertAttachmentDeleteOperationNotVetoed(name);
-
-				AttachmentDeleteTriggers.Apply(x => x.OnDelete(name));
-
-				actions.Attachments.DeleteAttachment(name, etag);
-
-				AttachmentDeleteTriggers.Apply(x => x.AfterDelete(name));
-
-				workContext.ShouldNotifyAboutWork(() => "DELETE ATTACHMENT " + name);
-			});
-
-			TransactionalStorage
-				.ExecuteImmediatelyOrRegisterForSyncronization(
-					() => AttachmentDeleteTriggers.Apply(trigger => trigger.AfterCommit(name)));
-
-		}
-
-		public RavenJArray GetDocumentsWithIdStartingWith(string idPrefix, int start, int pageSize)
-		{
-			if (idPrefix == null) throw new ArgumentNullException("idPrefix");
-			idPrefix = idPrefix.Trim(); 
-			var list = new RavenJArray();
-			TransactionalStorage.Batch(actions =>
-			{
-				var documents = actions.Documents.GetDocumentsWithIdStartingWith(idPrefix, start, pageSize);
-				var documentRetriever = new DocumentRetriever(actions, ReadTriggers);
-				foreach (var doc in documents)
-				{
-					DocumentRetriever.EnsureIdInMetadata(doc);
-					var document = documentRetriever
-						.ExecuteReadTriggers(doc, null, ReadOperation.Load);
-					if (document == null)
-						continue;
-
-					list.Add(document.ToJson());
-				}
-			});
-			return list;
-		}
-
-		public RavenJArray GetDocuments(int start, int pageSize, Guid? etag)
-		{
-			var list = new RavenJArray();
-			TransactionalStorage.Batch(actions =>
-			{
-				IEnumerable<JsonDocument> documents;
-				if (etag == null)
-					documents = actions.Documents.GetDocumentsByReverseUpdateOrder(start, pageSize);
-				else
-					documents = actions.Documents.GetDocumentsAfter(etag.Value, pageSize);
-				var documentRetriever = new DocumentRetriever(actions, ReadTriggers);
-				foreach (var doc in documents)
-				{
-					DocumentRetriever.EnsureIdInMetadata(doc);
-					var document = documentRetriever
-						.ExecuteReadTriggers(doc, null, ReadOperation.Load);
-					if (document == null)
-						continue;
-
-					list.Add(document.ToJson());
-				}
-			});
-			return list;
-		}
-
-		public AttachmentInformation[] GetAttachments(int start, int pageSize, Guid? etag)
-		{
-			AttachmentInformation[] documents = null;
-
-			TransactionalStorage.Batch(actions =>
-			{
-				if (etag == null)
-					documents = actions.Attachments.GetAttachmentsByReverseUpdateOrder(start).Take(pageSize).ToArray();
-				else
-					documents = actions.Attachments.GetAttachmentsAfter(etag.Value, pageSize).ToArray();
-
-			});
-			return documents;
-		}
-
-		public RavenJArray GetIndexNames(int start, int pageSize)
-		{
-			return new RavenJArray(
-				IndexDefinitionStorage.IndexNames.Skip(start).Take(pageSize)
-					.Select(s => new RavenJValue(s))
-				);
-		}
-
-		public RavenJArray GetIndexes(int start, int pageSize)
-		{
-			return new RavenJArray(
-				IndexDefinitionStorage.IndexNames.Skip(start).Take(pageSize)
-					.Select(
-						indexName => new RavenJObject
-							{
-								{"name", new RavenJValue(indexName) },
-								{"definition", RavenJObject.FromObject(IndexDefinitionStorage.GetIndexDefinition(indexName), new JsonSerializer
-								{
-									Converters =
-										{
-											new JsonEnumConverter(),
-										}
-								})}
-							}));
-		}
-
-		public PatchResult ApplyPatch(string docId, Guid? etag, PatchRequest[] patchDoc, TransactionInformation transactionInformation)
-		{
-			if (docId == null) throw new ArgumentNullException("docId");
-			docId = docId.Trim();
-			var result = PatchResult.Patched;
-			bool shouldRetry = false;
-			int retries = 128;
-			do
-			{
-				TransactionalStorage.Batch(actions =>
-				{
-					var doc = actions.Documents.DocumentByKey(docId, transactionInformation);
-					if (doc == null)
-					{
-						result = PatchResult.DocumentDoesNotExists;
-					}
-					else if (etag != null && doc.Etag != etag.Value)
-					{
-						Debug.Assert(doc.Etag != null);
-						throw new ConcurrencyException("Could not patch document '" + docId + "' because non current etag was used")
-						{
-							ActualETag = doc.Etag.Value,
-							ExpectedETag = etag.Value,
-						};
-					}
-					else
-					{
-						var jsonDoc = doc.ToJson();
-						new JsonPatcher(jsonDoc).Apply(patchDoc);
-						try
-						{
-							Put(doc.Key, doc.Etag, jsonDoc, jsonDoc.Value<RavenJObject>("@metadata"), transactionInformation);
-						}
-						catch (ConcurrencyException)
-						{
-							if(retries-- > 0)
-							{
-								shouldRetry = true;
-								return;
-							}
-							throw;
-						}
-						result = PatchResult.Patched;
-					}
-					if (shouldRetry == false)
-						workContext.ShouldNotifyAboutWork(() => "PATCH " + docId);
-				});
-
-			} while (shouldRetry);
-			return result;
-		}
-
-		public BatchResult[] Batch(IEnumerable<ICommandData> commands)
-		{
-			var results = new List<BatchResult>();
-
-			var commandDatas = commands.ToArray();
-			int retries = 128;
-			var shouldLock = commandDatas.Any(x=>x is PutCommandData || x is PatchCommandData);
-			var shouldRetryIfGotConcurrencyError = commandDatas.All(x => x is PatchCommandData);
-			bool shouldRetry = false;
-			if(shouldLock)
-				Monitor.Enter(putSerialLock);
-			try
-			{
-				var sp = Stopwatch.StartNew();
-				do
-				{
-					try
-					{
-						TransactionalStorage.Batch(actions =>
-						{
-							foreach (var command in commandDatas)
-							{
-								command.Execute(this);
-								results.Add(new BatchResult
-								{
-									Method = command.Method,
-									Key = command.Key,
-									Etag = command.Etag,
-									Metadata = command.Metadata
-								});
-							}
-						});
-					}
-					catch (ConcurrencyException)
-					{
-						if (shouldRetryIfGotConcurrencyError && retries-- > 128)
-						{
-							shouldRetry = true;
-							results.Clear();
-							continue;
-						}
-						throw;
-					}
-				} while (shouldRetry);
-				log.Debug("Successfully executed {0} commands in {1}", results.Count, sp.Elapsed);
-			}
-			finally
-			{
-				if(shouldLock)
-					Monitor.Exit(putSerialLock);
-			}
-			return results.ToArray();
-		}
-
-		public bool HasTasks
-		{
-			get
-			{
-				bool hasTasks = false;
-				TransactionalStorage.Batch(actions =>
-				{
-					hasTasks = actions.Tasks.HasTasks;
-				});
-				return hasTasks;
-			}
-		}
-
-		public long ApproximateTaskCount
-		{
-			get
-			{
-				long approximateTaskCount = 0;
-				TransactionalStorage.Batch(actions =>
-				{
-					approximateTaskCount = actions.Tasks.ApproximateTaskCount;
-				});
-				return approximateTaskCount;
-			}
-		}
-
-		public void StartBackup(string backupDestinationDirectory, bool incrementalBackup)
-		{
-			var document = Get(BackupStatus.RavenBackupStatusDocumentKey, null);
-			if (document != null)
-			{
-				var backupStatus = document.DataAsJson.JsonDeserialization<BackupStatus>();
-				if (backupStatus.IsRunning)
-				{
-					throw new InvalidOperationException("Backup is already running");
-				}
-			}
-			Put(BackupStatus.RavenBackupStatusDocumentKey, null, RavenJObject.FromObject(new BackupStatus
-			{
-				Started = SystemTime.UtcNow,
-				IsRunning = true,
-			}), new RavenJObject(), null);
-			IndexStorage.FlushMapIndexes();
-			IndexStorage.FlushReduceIndexes();
-			TransactionalStorage.StartBackupOperation(this, backupDestinationDirectory, incrementalBackup);
-		}
-
-		public static void Restore(RavenConfiguration configuration, string backupLocation, string databaseLocation)
-		{
-			using (var transactionalStorage = configuration.CreateTransactionalStorage(() => { }))
-			{
-				transactionalStorage.Restore(backupLocation, databaseLocation);
-			}
-		}
-
-		public byte[] PromoteTransaction(Guid fromTxId)
-		{
-			var committableTransaction = new CommittableTransaction();
-			var transmitterPropagationToken = TransactionInterop.GetTransmitterPropagationToken(committableTransaction);
-			TransactionalStorage.Batch(
-				actions =>
-					actions.Transactions.ModifyTransactionId(fromTxId, committableTransaction.TransactionInformation.DistributedIdentifier,
-												TransactionManager.DefaultTimeout));
-			promotedTransactions.TryAdd(committableTransaction.TransactionInformation.DistributedIdentifier, committableTransaction);
-			return transmitterPropagationToken;
-		}
-
-		public void ResetIndex(string index)
-		{
-			index = IndexDefinitionStorage.FixupIndexName(index);
-			var indexDefinition = IndexDefinitionStorage.GetIndexDefinition(index);
-			if (indexDefinition == null)
-				throw new InvalidOperationException("There is no index named: " + index);
-			DeleteIndex(index);
-			PutIndex(index, indexDefinition);
-		}
-
-		public IndexDefinition GetIndexDefinition(string index)
-		{
-			index = IndexDefinitionStorage.FixupIndexName(index);
-			return IndexDefinitionStorage.GetIndexDefinition(index);
-		}
-
-		static string buildVersion;
-		public static string BuildVersion
-		{
-			get
-			{
-				if (buildVersion == null)
-					buildVersion = FileVersionInfo.GetVersionInfo(typeof(DocumentDatabase).Assembly.Location).FileBuildPart.ToString();
-				return buildVersion;
-			}
-		}
-
-		static string productVersion;
-		private volatile bool disposed;
-
-		public static string ProductVersion
-		{
-			get
-			{
-				if (productVersion == null)
-					productVersion = FileVersionInfo.GetVersionInfo(typeof(DocumentDatabase).Assembly.Location).ProductVersion;
-				return productVersion;
-			}
-		}
-
-		public string[] GetIndexFields(string index)
-		{
-			var abstractViewGenerator = IndexDefinitionStorage.GetViewGenerator(index);
-			if(abstractViewGenerator == null)
-				return new string[0];
-			return abstractViewGenerator.Fields;
-		}
-
-		/// <summary>
-		/// This API is provided solely for the use of bundles that might need to run
-		/// without any other bundle interfering. Specifically, the replication bundle
-		/// need to be able to run without interference from any other bundle.
-		/// </summary>
-		/// <returns></returns>
-		public IDisposable DisableAllTriggersForCurrentThread()
-		{
-			if (disposed)
-				return new DisposableAction(() => { });
-			var old = disableAllTriggers.Value;
-			disableAllTriggers.Value = true;
-			return new DisposableAction(() =>
-			{
-				if (disposed)
-					return;
-				try
-				{
-					disableAllTriggers.Value = old;
-				}
-				catch (ObjectDisposedException)
-				{
-				}
-			});
-		}
-
-		/// <summary>
-		/// Whatever this database has been disposed
-		/// </summary>
-		public bool Disposed
-		{
-			get { return disposed; }
-		}
-
-		/// <summary>
-		/// Get the total size taken by the database on the disk.
-		/// This explicitly does NOT include in memory indexes or in memory database.
-		/// It does include any reserved space on the file system, which may significantly increase
-		/// the database size.
-		/// </summary>
-		/// <remarks>
-		/// This is a potentially a very expensive call, avoid making it if possible.
-		/// </remarks>
-		public long GetTotalSizeOnDisk()
-		{
-			if (Configuration.RunInMemory)
-				return 0;
-			var indexes = Directory.GetFiles(Configuration.IndexStoragePath, "*.*", SearchOption.AllDirectories);
-			var totalIndexSize = indexes.Sum(file => new FileInfo(file).Length);
-
-			return totalIndexSize + TransactionalStorage.GetDatabaseSizeInBytes();
-		}
-
-		public Guid GetIndexEtag(string indexName, Guid? previousEtag)
-		{
-			Guid lastDocEtag = Guid.Empty;
-			Guid? lastReducedEtag = null;
-			bool isStale = false;
-			int touchCount = 0;
-			TransactionalStorage.Batch(accessor =>
-			{
-				isStale = accessor.Staleness.IsIndexStale(indexName, null, null);
-				lastDocEtag = accessor.Staleness.GetMostRecentDocumentEtag();
-				lastReducedEtag = accessor.Staleness.GetMostRecentReducedEtag(indexName);
-				touchCount = accessor.Staleness.GetIndexTouchCount(indexName);
-			});
-			
-
-			var indexDefinition = GetIndexDefinition(indexName);
-			if (indexDefinition == null)
-				return Guid.NewGuid(); // this ensures that we will get the normal reaction of IndexNotFound later on.
-			using (var md5 = MD5.Create())
-			{
-				var list = new List<byte>();
-				list.AddRange(indexDefinition.GetIndexHash());
-				list.AddRange(Encoding.Unicode.GetBytes(indexName));
-				list.AddRange(lastDocEtag.ToByteArray());
-				list.AddRange(BitConverter.GetBytes(touchCount));
-				list.AddRange(BitConverter.GetBytes(isStale));
-				if (lastReducedEtag != null)
-				{
-					list.AddRange(lastReducedEtag.Value.ToByteArray());
-				}
-
-				var indexEtag = new Guid(md5.ComputeHash(list.ToArray()));
-
-				if (previousEtag != null && previousEtag != indexEtag)
-				{
-					// the index changed between the time when we got it and the time 
-					// we actually call this, we need to return something random so that
-					// the next time we won't get 304
-					return Guid.NewGuid();
-				}
-
-				return indexEtag;
-			}
-		}
-	}
-}
->>>>>>> 992a53cd
+}