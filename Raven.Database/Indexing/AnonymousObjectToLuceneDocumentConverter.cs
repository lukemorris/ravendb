using System;
using System.Collections;
using System.Collections.Generic;
using System.ComponentModel;
using System.Globalization;
using System.Linq;
using Lucene.Net.Documents;
using Newtonsoft.Json;
using Newtonsoft.Json.Linq;
using Raven.Database.Extensions;
using Raven.Database.Linq;

namespace Raven.Database.Indexing
{
	public static class AnonymousObjectToLuceneDocumentConverter
	{
		public static IEnumerable<AbstractField> Index(object val, PropertyDescriptorCollection properties, IndexDefinition indexDefinition, Field.Store defaultStorage)
		{
			return (from property in properties.Cast<PropertyDescriptor>()
			        let name = property.Name
			        where name != "__document_id"
			        let value = property.GetValue(val)
			        from field in CreateFields(name, value, indexDefinition, defaultStorage)
			        select field);
		}

        public static IEnumerable<AbstractField> Index(JObject document, IndexDefinition indexDefinition, Field.Store defaultStorage)
        {
        	return (from property in document.Cast<JProperty>()
        	        let name = property.Name
        	        where name != "__document_id"
        	        let value = GetPropertyValue(property)
        	        from field in CreateFields(name, value, indexDefinition, defaultStorage)
        	        select field);
        }

        private static object GetPropertyValue(JProperty property)
        {
            switch (property.Value.Type)
            {
                case JTokenType.Array:
                case JTokenType.Object:
                    return property.Value.ToString(Formatting.None);
                default:
                    return property.Value.Value<object>();
            }
        }

		/// <summary>
		/// This method generate the fields for indexing documents in lucene from the values.
		/// Given a name and a value, it has the following behavior:
		/// * If the value is enumerable, index all the items in the enumerable under the same field name
		/// * If the value is null, create a single field with the supplied name with the unanalyzed value 'NULL_VALUE'
		/// * If the value is string or was set to not analyzed, create a single field with the supplied name
		/// * If the value is date, create a single field with millisecond precision with the supplied name
		/// * If the value is numeric (int, long, double, decimal, or float) will create two fields:
		///		1. with the supplied name, containing the numeric value as an unanalyzed string - useful for direct queries
		///		2. with the name: name +'_Range', containing the numeric value in a form that allows range queries
		/// </summary>
		private static IEnumerable<AbstractField> CreateFields(string name, object value, IndexDefinition indexDefinition, Field.Store defaultStorage)
		{
			if (value == null)
			{
				yield return new Field(name, "NULL_VALUE", indexDefinition.GetStorage(name, defaultStorage),
								 Field.Index.NOT_ANALYZED);
				yield break;
			}

<<<<<<< HEAD
            if(value is AbstractField)
            {
                yield return (AbstractField)value;
                yield break;
            }

			var itemsToIndex = value as IEnumerable;
			if(itemsToIndex != null && ShouldTreatAsEnumerable(itemsToIndex))
=======
            if(value is DynamicNullObject)
            {
                yield break;
            }

			var fields = value as IEnumerable<AbstractField>;
			if(fields != null)
>>>>>>> 1ad66487
			{
                yield return new Field(name + "_IsArray", "true", Field.Store.YES, Field.Index.NOT_ANALYZED_NO_NORMS);
                foreach (var itemToIndex in itemsToIndex)
				{
                    foreach (var field in CreateFields(name, itemToIndex, indexDefinition, defaultStorage))
                    {
                        yield return field;
                    }
				}
				yield break;
			}

            if (indexDefinition.GetIndex(name, null) == Field.Index.NOT_ANALYZED)// explicitly not analyzed
            {
                yield return new Field(name, value.ToString(), indexDefinition.GetStorage(name, defaultStorage),
                                 indexDefinition.GetIndex(name, Field.Index.NOT_ANALYZED));
                yield break;
			    
            }
			if (value is string) 
			{
			    var index = indexDefinition.GetIndex(name, Field.Index.ANALYZED);
			    yield return new Field(name, value.ToString(), indexDefinition.GetStorage(name, defaultStorage),
                                 index); 
				yield break;
			}

			if (value is DateTime)
			{
				yield return new Field(name, DateTools.DateToString((DateTime)value, DateTools.Resolution.MILLISECOND),
					indexDefinition.GetStorage(name, defaultStorage),
					indexDefinition.GetIndex(name, Field.Index.NOT_ANALYZED));
			}
            else if(value is bool)
            {
                yield return new Field(name, ((bool) value) ? "true" : "false", indexDefinition.GetStorage(name, defaultStorage),
                              indexDefinition.GetIndex(name, Field.Index.NOT_ANALYZED));

            }
			else if(value is IConvertible) // we need this to store numbers in invariant format, so JSON could read them
			{
				var convert = ((IConvertible) value);
				yield return new Field(name, convert.ToString(CultureInfo.InvariantCulture), indexDefinition.GetStorage(name, defaultStorage),
				                       indexDefinition.GetIndex(name, Field.Index.NOT_ANALYZED));
			}
			else if (value is DynamicJsonObject)
			{
				var inner = ((DynamicJsonObject)value).Inner;
				yield return new Field(name + "_ConvertToJson", "true", Field.Store.YES, Field.Index.NOT_ANALYZED_NO_NORMS);
				yield return new Field(name, inner.ToString(), indexDefinition.GetStorage(name, defaultStorage),
                                       indexDefinition.GetIndex(name, Field.Index.NOT_ANALYZED));
			}
			else 
			{
				yield return new Field(name + "_ConvertToJson", "true", Field.Store.YES, Field.Index.NOT_ANALYZED_NO_NORMS);
				yield return new Field(name, JToken.FromObject(value).ToString(), indexDefinition.GetStorage(name, defaultStorage),
                                       indexDefinition.GetIndex(name, Field.Index.NOT_ANALYZED));
			}


			var numericField = new NumericField(name + "_Range", indexDefinition.GetStorage(name, defaultStorage), true);
			if (value is int)
			{
				if(indexDefinition.GetSortOption(name) == SortOptions.Long)
					yield return numericField.SetLongValue((int)value);
				else
					yield return numericField.SetIntValue((int)value);
			}
			if (value is long)
			{
				yield return numericField
					.SetLongValue((long) value);

			}
			if (value is decimal)
            {
				yield return numericField
					.SetDoubleValue((double)(decimal)value);
            }
			if (value is float)
            {
				if (indexDefinition.GetSortOption(name) == SortOptions.Double)
					yield return numericField.SetDoubleValue((float)value);
				else
            		yield return numericField.SetFloatValue((float) value);
            }
			if (value is double)
            {
				yield return numericField
					.SetDoubleValue((double)value);
            }
		}

	    private static bool ShouldTreatAsEnumerable(IEnumerable itemsToIndex)
	    {
            if (itemsToIndex == null)
                return false;

            if (itemsToIndex is string)
                return false;

            if (itemsToIndex is JObject)
                return false;

            if (itemsToIndex is IDictionary)
                return false;

	        return true;
	    }
	}
}
<|MERGE_RESOLUTION|>--- conflicted
+++ resolved
@@ -1,197 +1,192 @@
-using System;
-using System.Collections;
-using System.Collections.Generic;
-using System.ComponentModel;
-using System.Globalization;
-using System.Linq;
-using Lucene.Net.Documents;
-using Newtonsoft.Json;
-using Newtonsoft.Json.Linq;
-using Raven.Database.Extensions;
-using Raven.Database.Linq;
-
-namespace Raven.Database.Indexing
-{
-	public static class AnonymousObjectToLuceneDocumentConverter
-	{
-		public static IEnumerable<AbstractField> Index(object val, PropertyDescriptorCollection properties, IndexDefinition indexDefinition, Field.Store defaultStorage)
-		{
-			return (from property in properties.Cast<PropertyDescriptor>()
-			        let name = property.Name
-			        where name != "__document_id"
-			        let value = property.GetValue(val)
-			        from field in CreateFields(name, value, indexDefinition, defaultStorage)
-			        select field);
-		}
-
-        public static IEnumerable<AbstractField> Index(JObject document, IndexDefinition indexDefinition, Field.Store defaultStorage)
-        {
-        	return (from property in document.Cast<JProperty>()
-        	        let name = property.Name
-        	        where name != "__document_id"
-        	        let value = GetPropertyValue(property)
-        	        from field in CreateFields(name, value, indexDefinition, defaultStorage)
-        	        select field);
-        }
-
-        private static object GetPropertyValue(JProperty property)
-        {
-            switch (property.Value.Type)
-            {
-                case JTokenType.Array:
-                case JTokenType.Object:
-                    return property.Value.ToString(Formatting.None);
-                default:
-                    return property.Value.Value<object>();
-            }
-        }
-
-		/// <summary>
-		/// This method generate the fields for indexing documents in lucene from the values.
-		/// Given a name and a value, it has the following behavior:
-		/// * If the value is enumerable, index all the items in the enumerable under the same field name
-		/// * If the value is null, create a single field with the supplied name with the unanalyzed value 'NULL_VALUE'
-		/// * If the value is string or was set to not analyzed, create a single field with the supplied name
-		/// * If the value is date, create a single field with millisecond precision with the supplied name
-		/// * If the value is numeric (int, long, double, decimal, or float) will create two fields:
-		///		1. with the supplied name, containing the numeric value as an unanalyzed string - useful for direct queries
-		///		2. with the name: name +'_Range', containing the numeric value in a form that allows range queries
-		/// </summary>
-		private static IEnumerable<AbstractField> CreateFields(string name, object value, IndexDefinition indexDefinition, Field.Store defaultStorage)
-		{
-			if (value == null)
-			{
-				yield return new Field(name, "NULL_VALUE", indexDefinition.GetStorage(name, defaultStorage),
-								 Field.Index.NOT_ANALYZED);
-				yield break;
-			}
-
-<<<<<<< HEAD
-            if(value is AbstractField)
-            {
-                yield return (AbstractField)value;
-                yield break;
-            }
-
-			var itemsToIndex = value as IEnumerable;
-			if(itemsToIndex != null && ShouldTreatAsEnumerable(itemsToIndex))
-=======
-            if(value is DynamicNullObject)
-            {
-                yield break;
-            }
-
-			var fields = value as IEnumerable<AbstractField>;
-			if(fields != null)
->>>>>>> 1ad66487
-			{
-                yield return new Field(name + "_IsArray", "true", Field.Store.YES, Field.Index.NOT_ANALYZED_NO_NORMS);
-                foreach (var itemToIndex in itemsToIndex)
-				{
-                    foreach (var field in CreateFields(name, itemToIndex, indexDefinition, defaultStorage))
-                    {
-                        yield return field;
-                    }
-				}
-				yield break;
-			}
-
-            if (indexDefinition.GetIndex(name, null) == Field.Index.NOT_ANALYZED)// explicitly not analyzed
-            {
-                yield return new Field(name, value.ToString(), indexDefinition.GetStorage(name, defaultStorage),
-                                 indexDefinition.GetIndex(name, Field.Index.NOT_ANALYZED));
-                yield break;
-			    
-            }
-			if (value is string) 
-			{
-			    var index = indexDefinition.GetIndex(name, Field.Index.ANALYZED);
-			    yield return new Field(name, value.ToString(), indexDefinition.GetStorage(name, defaultStorage),
-                                 index); 
-				yield break;
-			}
-
-			if (value is DateTime)
-			{
-				yield return new Field(name, DateTools.DateToString((DateTime)value, DateTools.Resolution.MILLISECOND),
-					indexDefinition.GetStorage(name, defaultStorage),
-					indexDefinition.GetIndex(name, Field.Index.NOT_ANALYZED));
-			}
-            else if(value is bool)
-            {
-                yield return new Field(name, ((bool) value) ? "true" : "false", indexDefinition.GetStorage(name, defaultStorage),
-                              indexDefinition.GetIndex(name, Field.Index.NOT_ANALYZED));
-
-            }
-			else if(value is IConvertible) // we need this to store numbers in invariant format, so JSON could read them
-			{
-				var convert = ((IConvertible) value);
-				yield return new Field(name, convert.ToString(CultureInfo.InvariantCulture), indexDefinition.GetStorage(name, defaultStorage),
-				                       indexDefinition.GetIndex(name, Field.Index.NOT_ANALYZED));
-			}
-			else if (value is DynamicJsonObject)
-			{
-				var inner = ((DynamicJsonObject)value).Inner;
-				yield return new Field(name + "_ConvertToJson", "true", Field.Store.YES, Field.Index.NOT_ANALYZED_NO_NORMS);
-				yield return new Field(name, inner.ToString(), indexDefinition.GetStorage(name, defaultStorage),
-                                       indexDefinition.GetIndex(name, Field.Index.NOT_ANALYZED));
-			}
-			else 
-			{
-				yield return new Field(name + "_ConvertToJson", "true", Field.Store.YES, Field.Index.NOT_ANALYZED_NO_NORMS);
-				yield return new Field(name, JToken.FromObject(value).ToString(), indexDefinition.GetStorage(name, defaultStorage),
-                                       indexDefinition.GetIndex(name, Field.Index.NOT_ANALYZED));
-			}
-
-
-			var numericField = new NumericField(name + "_Range", indexDefinition.GetStorage(name, defaultStorage), true);
-			if (value is int)
-			{
-				if(indexDefinition.GetSortOption(name) == SortOptions.Long)
-					yield return numericField.SetLongValue((int)value);
-				else
-					yield return numericField.SetIntValue((int)value);
-			}
-			if (value is long)
-			{
-				yield return numericField
-					.SetLongValue((long) value);
-
-			}
-			if (value is decimal)
-            {
-				yield return numericField
-					.SetDoubleValue((double)(decimal)value);
-            }
-			if (value is float)
-            {
-				if (indexDefinition.GetSortOption(name) == SortOptions.Double)
-					yield return numericField.SetDoubleValue((float)value);
-				else
-            		yield return numericField.SetFloatValue((float) value);
-            }
-			if (value is double)
-            {
-				yield return numericField
-					.SetDoubleValue((double)value);
-            }
-		}
-
-	    private static bool ShouldTreatAsEnumerable(IEnumerable itemsToIndex)
-	    {
-            if (itemsToIndex == null)
-                return false;
-
-            if (itemsToIndex is string)
-                return false;
-
-            if (itemsToIndex is JObject)
-                return false;
-
-            if (itemsToIndex is IDictionary)
-                return false;
-
-	        return true;
-	    }
-	}
-}
+using System;
+using System.Collections;
+using System.Collections.Generic;
+using System.ComponentModel;
+using System.Globalization;
+using System.Linq;
+using Lucene.Net.Documents;
+using Newtonsoft.Json;
+using Newtonsoft.Json.Linq;
+using Raven.Database.Extensions;
+using Raven.Database.Linq;
+
+namespace Raven.Database.Indexing
+{
+	public static class AnonymousObjectToLuceneDocumentConverter
+	{
+		public static IEnumerable<AbstractField> Index(object val, PropertyDescriptorCollection properties, IndexDefinition indexDefinition, Field.Store defaultStorage)
+		{
+			return (from property in properties.Cast<PropertyDescriptor>()
+			        let name = property.Name
+			        where name != "__document_id"
+			        let value = property.GetValue(val)
+			        from field in CreateFields(name, value, indexDefinition, defaultStorage)
+			        select field);
+		}
+
+        public static IEnumerable<AbstractField> Index(JObject document, IndexDefinition indexDefinition, Field.Store defaultStorage)
+        {
+        	return (from property in document.Cast<JProperty>()
+        	        let name = property.Name
+        	        where name != "__document_id"
+        	        let value = GetPropertyValue(property)
+        	        from field in CreateFields(name, value, indexDefinition, defaultStorage)
+        	        select field);
+        }
+
+        private static object GetPropertyValue(JProperty property)
+        {
+            switch (property.Value.Type)
+            {
+                case JTokenType.Array:
+                case JTokenType.Object:
+                    return property.Value.ToString(Formatting.None);
+                default:
+                    return property.Value.Value<object>();
+            }
+        }
+
+		/// <summary>
+		/// This method generate the fields for indexing documents in lucene from the values.
+		/// Given a name and a value, it has the following behavior:
+		/// * If the value is enumerable, index all the items in the enumerable under the same field name
+		/// * If the value is null, create a single field with the supplied name with the unanalyzed value 'NULL_VALUE'
+		/// * If the value is string or was set to not analyzed, create a single field with the supplied name
+		/// * If the value is date, create a single field with millisecond precision with the supplied name
+		/// * If the value is numeric (int, long, double, decimal, or float) will create two fields:
+		///		1. with the supplied name, containing the numeric value as an unanalyzed string - useful for direct queries
+		///		2. with the name: name +'_Range', containing the numeric value in a form that allows range queries
+		/// </summary>
+		private static IEnumerable<AbstractField> CreateFields(string name, object value, IndexDefinition indexDefinition, Field.Store defaultStorage)
+		{
+			if (value == null)
+			{
+				yield return new Field(name, "NULL_VALUE", indexDefinition.GetStorage(name, defaultStorage),
+								 Field.Index.NOT_ANALYZED);
+				yield break;
+			}
+
+            if(value is AbstractField)
+            {
+                yield return (AbstractField)value;
+                yield break;
+            }
+
+            if (value is DynamicNullObject)
+            {
+                yield break;
+            }
+
+			var itemsToIndex = value as IEnumerable;
+			if(itemsToIndex != null && ShouldTreatAsEnumerable(itemsToIndex))
+			{
+                yield return new Field(name + "_IsArray", "true", Field.Store.YES, Field.Index.NOT_ANALYZED_NO_NORMS);
+                foreach (var itemToIndex in itemsToIndex)
+				{
+                    foreach (var field in CreateFields(name, itemToIndex, indexDefinition, defaultStorage))
+                    {
+                        yield return field;
+                    }
+				}
+				yield break;
+			}
+
+            if (indexDefinition.GetIndex(name, null) == Field.Index.NOT_ANALYZED)// explicitly not analyzed
+            {
+                yield return new Field(name, value.ToString(), indexDefinition.GetStorage(name, defaultStorage),
+                                 indexDefinition.GetIndex(name, Field.Index.NOT_ANALYZED));
+                yield break;
+			    
+            }
+			if (value is string) 
+			{
+			    var index = indexDefinition.GetIndex(name, Field.Index.ANALYZED);
+			    yield return new Field(name, value.ToString(), indexDefinition.GetStorage(name, defaultStorage),
+                                 index); 
+				yield break;
+			}
+
+			if (value is DateTime)
+			{
+				yield return new Field(name, DateTools.DateToString((DateTime)value, DateTools.Resolution.MILLISECOND),
+					indexDefinition.GetStorage(name, defaultStorage),
+					indexDefinition.GetIndex(name, Field.Index.NOT_ANALYZED));
+			}
+            else if(value is bool)
+            {
+                yield return new Field(name, ((bool) value) ? "true" : "false", indexDefinition.GetStorage(name, defaultStorage),
+                              indexDefinition.GetIndex(name, Field.Index.NOT_ANALYZED));
+
+            }
+			else if(value is IConvertible) // we need this to store numbers in invariant format, so JSON could read them
+			{
+				var convert = ((IConvertible) value);
+				yield return new Field(name, convert.ToString(CultureInfo.InvariantCulture), indexDefinition.GetStorage(name, defaultStorage),
+				                       indexDefinition.GetIndex(name, Field.Index.NOT_ANALYZED));
+			}
+			else if (value is DynamicJsonObject)
+			{
+				var inner = ((DynamicJsonObject)value).Inner;
+				yield return new Field(name + "_ConvertToJson", "true", Field.Store.YES, Field.Index.NOT_ANALYZED_NO_NORMS);
+				yield return new Field(name, inner.ToString(), indexDefinition.GetStorage(name, defaultStorage),
+                                       indexDefinition.GetIndex(name, Field.Index.NOT_ANALYZED));
+			}
+			else 
+			{
+				yield return new Field(name + "_ConvertToJson", "true", Field.Store.YES, Field.Index.NOT_ANALYZED_NO_NORMS);
+				yield return new Field(name, JToken.FromObject(value).ToString(), indexDefinition.GetStorage(name, defaultStorage),
+                                       indexDefinition.GetIndex(name, Field.Index.NOT_ANALYZED));
+			}
+
+
+			var numericField = new NumericField(name + "_Range", indexDefinition.GetStorage(name, defaultStorage), true);
+			if (value is int)
+			{
+				if(indexDefinition.GetSortOption(name) == SortOptions.Long)
+					yield return numericField.SetLongValue((int)value);
+				else
+					yield return numericField.SetIntValue((int)value);
+			}
+			if (value is long)
+			{
+				yield return numericField
+					.SetLongValue((long) value);
+
+			}
+			if (value is decimal)
+            {
+				yield return numericField
+					.SetDoubleValue((double)(decimal)value);
+            }
+			if (value is float)
+            {
+				if (indexDefinition.GetSortOption(name) == SortOptions.Double)
+					yield return numericField.SetDoubleValue((float)value);
+				else
+            		yield return numericField.SetFloatValue((float) value);
+            }
+			if (value is double)
+            {
+				yield return numericField
+					.SetDoubleValue((double)value);
+            }
+		}
+
+	    private static bool ShouldTreatAsEnumerable(IEnumerable itemsToIndex)
+	    {
+            if (itemsToIndex == null)
+                return false;
+
+            if (itemsToIndex is string)
+                return false;
+
+            if (itemsToIndex is JObject)
+                return false;
+
+            if (itemsToIndex is IDictionary)
+                return false;
+
+	        return true;
+	    }
+	}
+}