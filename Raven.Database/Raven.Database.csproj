﻿<?xml version="1.0" encoding="utf-8"?>
<Project ToolsVersion="4.0" DefaultTargets="Build" xmlns="http://schemas.microsoft.com/developer/msbuild/2003">
  <PropertyGroup>
    <Configuration Condition=" '$(Configuration)' == '' ">Debug</Configuration>
    <Platform Condition=" '$(Platform)' == '' ">AnyCPU</Platform>
    <ProductVersion>9.0.30729</ProductVersion>
    <SchemaVersion>2.0</SchemaVersion>
    <ProjectGuid>{212823CD-25E1-41AC-92D1-D6DF4D53FC85}</ProjectGuid>
    <OutputType>Library</OutputType>
    <AppDesignerFolder>Properties</AppDesignerFolder>
    <RootNamespace>Raven.Database</RootNamespace>
    <AssemblyName>Raven.Database</AssemblyName>
    <TargetFrameworkVersion>v4.0</TargetFrameworkVersion>
    <FileAlignment>512</FileAlignment>
    <FileUpgradeFlags>
    </FileUpgradeFlags>
    <OldToolsVersion>3.5</OldToolsVersion>
    <UpgradeBackupLocation />
    <PublishUrl>publish\</PublishUrl>
    <Install>true</Install>
    <InstallFrom>Disk</InstallFrom>
    <UpdateEnabled>false</UpdateEnabled>
    <UpdateMode>Foreground</UpdateMode>
    <UpdateInterval>7</UpdateInterval>
    <UpdateIntervalUnits>Days</UpdateIntervalUnits>
    <UpdatePeriodically>false</UpdatePeriodically>
    <UpdateRequired>false</UpdateRequired>
    <MapFileExtensions>true</MapFileExtensions>
    <ApplicationRevision>0</ApplicationRevision>
    <ApplicationVersion>1.0.0.%2a</ApplicationVersion>
    <IsWebBootstrapper>false</IsWebBootstrapper>
    <UseApplicationTrust>false</UseApplicationTrust>
    <BootstrapperEnabled>true</BootstrapperEnabled>
    <TargetFrameworkProfile />
    <SolutionDir Condition="$(SolutionDir) == '' Or $(SolutionDir) == '*Undefined*'">..\</SolutionDir>
    <RestorePackages>true</RestorePackages>
  </PropertyGroup>
  <PropertyGroup Condition=" '$(Configuration)|$(Platform)' == 'Debug|AnyCPU' ">
    <DebugSymbols>true</DebugSymbols>
    <DebugType>full</DebugType>
    <Optimize>false</Optimize>
    <OutputPath>bin\Debug\</OutputPath>
    <DefineConstants>TRACE;DEBUG;NET_4_0</DefineConstants>
    <ErrorReport>prompt</ErrorReport>
    <WarningLevel>4</WarningLevel>
    <NoWarn>1607, 1591</NoWarn>
    <CodeAnalysisRuleSet>AllRules.ruleset</CodeAnalysisRuleSet>
    <DocumentationFile>bin\Debug\Raven.Database.XML</DocumentationFile>
  </PropertyGroup>
  <PropertyGroup Condition=" '$(Configuration)|$(Platform)' == 'Release|AnyCPU' ">
    <DebugType>pdbonly</DebugType>
    <Optimize>true</Optimize>
    <OutputPath>bin\Release\</OutputPath>
    <DefineConstants>TRACE;NET_4_0</DefineConstants>
    <ErrorReport>prompt</ErrorReport>
    <WarningLevel>4</WarningLevel>
    <CodeAnalysisRuleSet>AllRules.ruleset</CodeAnalysisRuleSet>
    <StyleCopTreatErrorsAsWarnings>false</StyleCopTreatErrorsAsWarnings>
  </PropertyGroup>
  <PropertyGroup>
    <SignAssembly>true</SignAssembly>
  </PropertyGroup>
  <PropertyGroup>
    <AssemblyOriginatorKeyFile>RavenDB.snk</AssemblyOriginatorKeyFile>
  </PropertyGroup>
  <ItemGroup>
    <Reference Include="BouncyCastle.Crypto, Version=1.7.4137.9688, Culture=neutral, PublicKeyToken=a4292a325f69b123, processorArchitecture=MSIL">
      <SpecificVersion>False</SpecificVersion>
      <HintPath>..\packages\BouncyCastle.1.7.0\lib\Net40-Client\BouncyCastle.Crypto.dll</HintPath>
    </Reference>
    <Reference Include="ICSharpCode.NRefactory, Version=3.0.0.3800, Culture=neutral, PublicKeyToken=efe927acf176eea2, processorArchitecture=MSIL">
      <SpecificVersion>False</SpecificVersion>
      <HintPath>..\SharedLibs\ICSharpCode.NRefactory.dll</HintPath>
    </Reference>
    <Reference Include="Lucene.Net, Version=2.3.2.1, Culture=neutral, processorArchitecture=MSIL">
      <SpecificVersion>False</SpecificVersion>
      <HintPath>..\SharedLibs\Lucene.Net.dll</HintPath>
    </Reference>
    <Reference Include="Lucene.Net.Contrib.Spatial">
      <HintPath>..\SharedLibs\Lucene.Net.Contrib.Spatial.dll</HintPath>
    </Reference>
    <Reference Include="Lucene.Net.Contrib.SpellChecker">
      <HintPath>..\SharedLibs\Lucene.Net.Contrib.SpellChecker.dll</HintPath>
    </Reference>
    <Reference Include="Microsoft.CSharp" />
    <Reference Include="Microsoft.VisualBasic" />
    <Reference Include="NLog">
      <HintPath>..\packages\NLog.2.0.0.2000\lib\net40\NLog.dll</HintPath>
    </Reference>
    <Reference Include="Spatial4n.Core">
      <HintPath>..\SharedLibs\Spatial4n.Core.dll</HintPath>
    </Reference>
    <Reference Include="System" />
    <Reference Include="System.ComponentModel.Composition" />
    <Reference Include="System.configuration" />
    <Reference Include="System.Core">
      <RequiredTargetFramework>3.5</RequiredTargetFramework>
    </Reference>
    <Reference Include="System.Management" />
    <Reference Include="System.Runtime.Caching" />
    <Reference Include="System.Security" />
    <Reference Include="System.ServiceModel" />
    <Reference Include="System.Transactions" />
    <Reference Include="System.Web" />
    <Reference Include="System.Xml.Linq">
      <RequiredTargetFramework>3.5</RequiredTargetFramework>
    </Reference>
    <Reference Include="System.Data.DataSetExtensions">
      <RequiredTargetFramework>3.5</RequiredTargetFramework>
    </Reference>
    <Reference Include="System.Data" />
    <Reference Include="System.Xml" />
  </ItemGroup>
  <ItemGroup>
    <Compile Include="..\CommonAssemblyInfo.cs">
      <Link>Properties\CommonAssemblyInfo.cs</Link>
    </Compile>
    <Compile Include="Backup\DirectoryBackup.cs" />
    <Compile Include="Backup\RemoveBackupDocumentStartupTask.cs" />
    <Compile Include="Bundles\Replication\Data\DestinationFailureInformation.cs" />
    <Compile Include="Bundles\Replication\Data\SourceReplicationInformation.cs" />
    <Compile Include="Bundles\Replication\Impl\ReplicationHiLo.cs" />
    <Compile Include="Bundles\Replication\Plugins\AbstractAttachmentReplicationConflictResolver.cs" />
    <Compile Include="Bundles\Replication\Plugins\AbstractDocumentReplicationConflictResolver.cs" />
    <Compile Include="Bundles\Replication\ReplicationConstants.cs" />
    <Compile Include="Bundles\Replication\Responders\AttachmentReplicationResponder.cs" />
    <Compile Include="Bundles\Replication\Responders\DocumentReplicationResponder.cs" />
    <Compile Include="Bundles\Replication\Responders\ReplicationLastEtagResponser.cs" />
    <Compile Include="Bundles\Replication\Tasks\ReplicationTask.cs" />
    <Compile Include="Bundles\Replication\Triggers\AncestryPutTrigger.cs" />
    <Compile Include="Bundles\Replication\Triggers\AttachmentAncestryPutTrigger.cs" />
    <Compile Include="Bundles\Replication\Triggers\HideVirtuallyDeletedAttachmentsReadTrigger.cs" />
    <Compile Include="Bundles\Replication\Triggers\HideVirtuallyDeletedDocumentsReadTrigger.cs" />
    <Compile Include="Bundles\Replication\Triggers\PreventConflictDocumentsPutTrigger.cs" />
    <Compile Include="Bundles\Replication\Triggers\PreventIndexingConflictDocumentsReadTrigger.cs" />
    <Compile Include="Bundles\Replication\Triggers\RemoveConflictOnAttachmentPutTrigger.cs" />
    <Compile Include="Bundles\Replication\Triggers\RemoveConflictOnPutTrigger.cs" />
    <Compile Include="Bundles\Replication\Triggers\VirtualAttachmentDeleteTrigger.cs" />
    <Compile Include="Bundles\Replication\Triggers\VirtualDeleteTrigger.cs" />
    <Compile Include="Commercial\ValidateLicense.cs" />
    <Compile Include="Config\CertGenerator.cs" />
    <Compile Include="Config\ConfigOptionDocs.cs" />
    <Compile Include="Config\MemoryStatistics.cs" />
    <Compile Include="Extensions\DateTimeExtensions.cs" />
    <Compile Include="Data\QueryResultWithIncludes.cs" />
    <Compile Include="Impl\Clustering\ClusterInspecter.cs" />
    <Compile Include="Impl\Clustering\ClusterResourceState.cs" />
    <Compile Include="Impl\Clustering\ErrorCodes.cs" />
    <Compile Include="Impl\Clustering\NodeClusterState.cs" />
    <Compile Include="Impl\Clustering\RegSam.cs" />
    <Compile Include="Impl\ExceptionAggregator.cs" />
    <Compile Include="Indexing\BaseBatchSizeAutoTuner.cs" />
    <Compile Include="Indexing\LuceneCodecDirectory.cs" />
    <Compile Include="Indexing\ReduceBatchSizeAutoTuner.cs" />
    <Compile Include="Indexing\DefaultBackgroundTaskExecuter.cs" />
    <Compile Include="Indexing\IBackgroundTaskExecuter.cs" />
    <Compile Include="Indexing\BackgroundTaskExecuter.cs" />
    <Compile Include="Indexing\IIndexingScheduler.cs" />
    <Compile Include="Indexing\IndexBatchSizeAutoTuner.cs" />
    <Compile Include="Indexing\FairIndexingSchedulerWithNewIndexesBias.cs" />
    <Compile Include="Indexing\IndexingWorkStats.cs" />
    <Compile Include="Indexing\IndexToWorkOn.cs" />
    <Compile Include="Indexing\IntersectionCollector.cs" />
    <Compile Include="Indexing\NotForQueryingAttribute.cs" />
    <Compile Include="Indexing\Sorting\RandomFieldComparatorSource.cs" />
    <Compile Include="Indexing\Sorting\RandomFieldComparator.cs" />
    <Compile Include="Indexing\Sorting\RandomSortField.cs" />
    <Compile Include="Indexing\Sorting\SpatialDistanceSortField.cs">
      <SubType>Code</SubType>
    </Compile>
    <Compile Include="Linq\Ast\TransformDynamicLambdaExpressions.cs" />
    <Compile Include="Linq\RecursiveFunction.cs" />
    <Compile Include="Plugins\Builtins\InvalidDocumentNames.cs" />
    <Compile Include="Plugins\Builtins\Tenants\ModifiedTenantDatabase.cs" />
    <Compile Include="Plugins\Builtins\Tenants\TenantDatabaseModified.cs" />
<<<<<<< HEAD
    <Compile Include="Plugins\Catalogs\BuiltinFilteringCatalog.cs" />
=======
    <Compile Include="Plugins\AbstractIndexCodec.cs" />
>>>>>>> 051e5f4d
    <Compile Include="Plugins\Catalogs\BundlesFilteredCatalog.cs" />
    <Compile Include="Plugins\Catalogs\FilteredCatalog.cs" />
    <Compile Include="Rhino.Licensing\AbstractLicenseValidator.cs" />
    <Compile Include="Rhino.Licensing\Discovery\DiscoveryClient.cs" />
    <Compile Include="Rhino.Licensing\Discovery\DiscoveryHost.cs" />
    <Compile Include="Rhino.Licensing\FloatingLicenseNotAvialableException.cs" />
    <Compile Include="Rhino.Licensing\ILicensingService.cs" />
    <Compile Include="Rhino.Licensing\InvalidationType.cs" />
    <Compile Include="Rhino.Licensing\ISubscriptionLicensingService.cs" />
    <Compile Include="Rhino.Licensing\LicenseExpiredException.cs" />
    <Compile Include="Rhino.Licensing\LicenseFileNotFoundException.cs" />
    <Compile Include="Rhino.Licensing\LicenseGenerator.cs" />
    <Compile Include="Rhino.Licensing\LicenseNotFoundException.cs" />
    <Compile Include="Rhino.Licensing\LicenseType.cs" />
    <Compile Include="Rhino.Licensing\LicenseValidator.cs" />
    <Compile Include="Rhino.Licensing\LicensingService.cs" />
    <Compile Include="Rhino.Licensing\RhinoLicensingException.cs" />
    <Compile Include="Rhino.Licensing\CorruptLicenseFileException.cs" />
    <Compile Include="Rhino.Licensing\SntpClient.cs" />
    <Compile Include="Rhino.Licensing\StringLicenseValidator.cs" />
    <Compile Include="Linq\Ast\DynamicExtensionMethodsTranslator.cs" />
    <Compile Include="Linq\PrivateExtensions\DynamicExtensionMethods.cs" />
    <Compile Include="Plugins\AbstractIndexQueryTrigger.cs" />
    <Compile Include="Server\Abstractions\HttpContextAdapter.cs" />
    <Compile Include="Server\Abstractions\HttpListenerContextAdpater.cs" />
    <Compile Include="Server\Abstractions\HttpListenerRequestAdapter.cs" />
    <Compile Include="Server\Abstractions\HttpListenerResponseAdapter.cs" />
    <Compile Include="Server\Abstractions\HttpRequestAdapter.cs" />
    <Compile Include="Server\Abstractions\HttpResponseAdapter.cs" />
    <Compile Include="Server\Abstractions\IHttpContext.cs" />
    <Compile Include="Server\Abstractions\IHttpRequest.cs" />
    <Compile Include="Server\Abstractions\IHttpResponse.cs" />
    <Compile Include="Server\Abstractions\UrlExtension.cs" />
    <Compile Include="Server\AbstractRequestResponder.cs" />
    <Compile Include="Server\AnonymousUserAccessMode.cs" />
    <Compile Include="Server\CurrentOperationContext.cs" />
    <Compile Include="Exceptions\BadRequestException.cs" />
    <Compile Include="Extensions\HttpExtensions.cs" />
    <Compile Include="Server\HttpEndpointRegistration.cs" />
    <Compile Include="Server\HttpServer.cs" />
    <Compile Include="Server\IConfigureHttpListener.cs" />
    <Compile Include="Server\LogHttpRequestStatsParams.cs" />
    <Compile Include="Server\NonAdminHttp.cs" />
    <Compile Include="Plugins\ISilverlightRequestedAware.cs" />
    <Compile Include="Server\NotificationsConnection.cs" />
    <Compile Include="Server\Responders\AdminRunIdleOperations.cs" />
    <Compile Include="Server\Responders\AdminStats.cs" />
    <Compile Include="Server\Responders\DatabaseSize.cs" />
    <Compile Include="Server\Responders\Favicon.cs" />
    <Compile Include="Server\Responders\Licensing.cs" />
    <Compile Include="Server\Responders\Logs.cs" />
    <Compile Include="Server\Responders\RavenRoot.cs" />
    <Compile Include="Server\Responders\RavenUI.cs" />
    <Compile Include="Server\Responders\SilverlightPlugin.cs" />
    <Compile Include="Server\Responders\SilverlightPlugins.cs" />
    <Compile Include="Server\Responders\SilverlightUI.cs" />
    <Compile Include="Server\Security\AbstractRequestAuthorizer.cs" />
    <Compile Include="Server\Security\NeverSecret.cs" />
    <Compile Include="Server\Security\OAuth\AccessToken.cs" />
    <Compile Include="Server\Security\OAuth\AccessTokenBody.cs" />
    <Compile Include="Server\Security\OAuth\IAuthenticateClient.cs" />
    <Compile Include="Server\Security\OAuth\OAuthClientCredentialsTokenResponder.cs" />
    <Compile Include="Server\Security\OAuth\OAuthConfigureHttpListener.cs" />
    <Compile Include="Server\Security\OAuth\OAuthRequestAuthorizer.cs" />
    <Compile Include="Server\Security\Windows\WindowsAuthConfigureHttpListener.cs" />
    <Compile Include="Server\Security\Windows\WindowsRequestAuthorizer.cs" />
    <Compile Include="Impl\CachedDocument.cs" />
    <Compile Include="Impl\DatabaseBulkOperations.cs" />
    <Compile Include="Data\AttachmentInformation.cs" />
    <Compile Include="Data\BackupRequest.cs" />
    <Compile Include="Data\DynamicQueryMapping.cs" />
    <Compile Include="Data\DynamicQueryMappingItem.cs" />
    <Compile Include="Impl\DocumentCacher.cs" />
    <Compile Include="Impl\DocumentRetriever.cs" />
    <Compile Include="Impl\IDocumentCacher.cs" />
    <Compile Include="Indexing\AbstractIndexingExecuter.cs" />
    <Compile Include="Indexing\ErrorLoggingConcurrentMergeScheduler.cs" />
    <Compile Include="Indexing\FieldsToFetch.cs" />
    <Compile Include="Indexing\IIndexExtension.cs" />
    <Compile Include="Indexing\IndexSearcherHolder.cs" />
    <Compile Include="Indexing\ReducingExecuter.cs" />
    <Compile Include="Indexing\TaskSchedulerWithCustomPriority.cs" />
    <Compile Include="Linq\Ast\CaptureQueryParameterNamesVisitor.cs" />
    <Compile Include="Linq\Ast\ThrowOnInvalidMethodCalls.cs" />
    <Compile Include="Linq\Ast\TransformNullCoalasingOperatorTransformer.cs" />
    <Compile Include="Plugins\AbstractAnalyzerGenerator.cs" />
    <Compile Include="Plugins\Builtins\CreateSilverlightIndexes.cs" />
    <Compile Include="Plugins\Builtins\Tenants\RemoveTenantDatabase.cs" />
    <Compile Include="Plugins\IAlterConfiguration.cs" />
    <Compile Include="Queries\FacetedQueryRunner.cs" />
    <Compile Include="Queries\FacetedQueryRunnerExtensions.cs" />
    <Compile Include="Queries\DynamicQueryExtensions.cs" />
    <Compile Include="Queries\DynamicQueryOptimizer.cs" />
    <Compile Include="Queries\DynamicQueryRunner.cs" />
    <Compile Include="Exceptions\IndexDoesNotExistsException.cs" />
    <Compile Include="Extensions\CommandExtensions.cs" />
    <Compile Include="Extensions\GuidExtensions.cs" />
    <Compile Include="Extensions\HttpContextExtensions.cs" />
    <Compile Include="Extensions\IndexingExtensions.cs" />
    <Compile Include="Extensions\MonoHttpEncoder.cs">
      <SubType>Code</SubType>
    </Compile>
    <Compile Include="Extensions\MonoHttpUtility.cs" />
    <Compile Include="Extensions\IOExtensions.cs" />
    <Compile Include="Impl\DummyUuidGenerator.cs" />
    <Compile Include="Indexing\Collation\AbstractCultureCollationAnalyzer.cs" />
    <Compile Include="Indexing\Collation\CollationKeyFilter.cs" />
    <Compile Include="Indexing\Collation\CollationAnalyzer.cs" />
    <Compile Include="Indexing\Collation\Cultures\AfCollationAnalyzer.cs" />
    <Compile Include="Indexing\Collation\Cultures\AmCollationAnalyzer.cs" />
    <Compile Include="Indexing\Collation\Cultures\ArCollationAnalyzer.cs" />
    <Compile Include="Indexing\Collation\Cultures\ArnCollationAnalyzer.cs" />
    <Compile Include="Indexing\Collation\Cultures\AsCollationAnalyzer.cs" />
    <Compile Include="Indexing\Collation\Cultures\AzCollationAnalyzer.cs" />
    <Compile Include="Indexing\Collation\Cultures\BaCollationAnalyzer.cs" />
    <Compile Include="Indexing\Collation\Cultures\BeCollationAnalyzer.cs" />
    <Compile Include="Indexing\Collation\Cultures\BgCollationAnalyzer.cs" />
    <Compile Include="Indexing\Collation\Cultures\BnCollationAnalyzer.cs" />
    <Compile Include="Indexing\Collation\Cultures\BoCollationAnalyzer.cs" />
    <Compile Include="Indexing\Collation\Cultures\BrCollationAnalyzer.cs" />
    <Compile Include="Indexing\Collation\Cultures\BsCollationAnalyzer.cs" />
    <Compile Include="Indexing\Collation\Cultures\CaCollationAnalyzer.cs" />
    <Compile Include="Indexing\Collation\Cultures\CoCollationAnalyzer.cs" />
    <Compile Include="Indexing\Collation\Cultures\CsCollationAnalyzer.cs" />
    <Compile Include="Indexing\Collation\Cultures\CyCollationAnalyzer.cs" />
    <Compile Include="Indexing\Collation\Cultures\DaCollationAnalyzer.cs" />
    <Compile Include="Indexing\Collation\Cultures\DeCollationAnalyzer.cs" />
    <Compile Include="Indexing\Collation\Cultures\DsbCollationAnalyzer.cs" />
    <Compile Include="Indexing\Collation\Cultures\DvCollationAnalyzer.cs" />
    <Compile Include="Indexing\Collation\Cultures\ElCollationAnalyzer.cs" />
    <Compile Include="Indexing\Collation\Cultures\EnCollationAnalyzer.cs" />
    <Compile Include="Indexing\Collation\Cultures\EsCollationAnalyzer.cs" />
    <Compile Include="Indexing\Collation\Cultures\EtCollationAnalyzer.cs" />
    <Compile Include="Indexing\Collation\Cultures\EuCollationAnalyzer.cs" />
    <Compile Include="Indexing\Collation\Cultures\FaCollationAnalyzer.cs" />
    <Compile Include="Indexing\Collation\Cultures\FiCollationAnalyzer.cs" />
    <Compile Include="Indexing\Collation\Cultures\FilCollationAnalyzer.cs" />
    <Compile Include="Indexing\Collation\Cultures\FoCollationAnalyzer.cs" />
    <Compile Include="Indexing\Collation\Cultures\FrCollationAnalyzer.cs" />
    <Compile Include="Indexing\Collation\Cultures\FyCollationAnalyzer.cs" />
    <Compile Include="Indexing\Collation\Cultures\GaCollationAnalyzer.cs" />
    <Compile Include="Indexing\Collation\Cultures\GdCollationAnalyzer.cs" />
    <Compile Include="Indexing\Collation\Cultures\GlCollationAnalyzer.cs" />
    <Compile Include="Indexing\Collation\Cultures\GswCollationAnalyzer.cs" />
    <Compile Include="Indexing\Collation\Cultures\GuCollationAnalyzer.cs" />
    <Compile Include="Indexing\Collation\Cultures\HaCollationAnalyzer.cs" />
    <Compile Include="Indexing\Collation\Cultures\HeCollationAnalyzer.cs" />
    <Compile Include="Indexing\Collation\Cultures\HiCollationAnalyzer.cs" />
    <Compile Include="Indexing\Collation\Cultures\HrCollationAnalyzer.cs" />
    <Compile Include="Indexing\Collation\Cultures\HsbCollationAnalyzer.cs" />
    <Compile Include="Indexing\Collation\Cultures\HuCollationAnalyzer.cs" />
    <Compile Include="Indexing\Collation\Cultures\HyCollationAnalyzer.cs" />
    <Compile Include="Indexing\Collation\Cultures\IdCollationAnalyzer.cs" />
    <Compile Include="Indexing\Collation\Cultures\IgCollationAnalyzer.cs" />
    <Compile Include="Indexing\Collation\Cultures\IiCollationAnalyzer.cs" />
    <Compile Include="Indexing\Collation\Cultures\IsCollationAnalyzer.cs" />
    <Compile Include="Indexing\Collation\Cultures\ItCollationAnalyzer.cs" />
    <Compile Include="Indexing\Collation\Cultures\IuCollationAnalyzer.cs" />
    <Compile Include="Indexing\Collation\Cultures\IvCollationAnalyzer.cs" />
    <Compile Include="Indexing\Collation\Cultures\JaCollationAnalyzer.cs" />
    <Compile Include="Indexing\Collation\Cultures\KaCollationAnalyzer.cs" />
    <Compile Include="Indexing\Collation\Cultures\KkCollationAnalyzer.cs" />
    <Compile Include="Indexing\Collation\Cultures\KlCollationAnalyzer.cs" />
    <Compile Include="Indexing\Collation\Cultures\KmCollationAnalyzer.cs" />
    <Compile Include="Indexing\Collation\Cultures\KnCollationAnalyzer.cs" />
    <Compile Include="Indexing\Collation\Cultures\KoCollationAnalyzer.cs" />
    <Compile Include="Indexing\Collation\Cultures\KokCollationAnalyzer.cs" />
    <Compile Include="Indexing\Collation\Cultures\KyCollationAnalyzer.cs" />
    <Compile Include="Indexing\Collation\Cultures\LbCollationAnalyzer.cs" />
    <Compile Include="Indexing\Collation\Cultures\LoCollationAnalyzer.cs" />
    <Compile Include="Indexing\Collation\Cultures\LtCollationAnalyzer.cs" />
    <Compile Include="Indexing\Collation\Cultures\LvCollationAnalyzer.cs" />
    <Compile Include="Indexing\Collation\Cultures\MiCollationAnalyzer.cs" />
    <Compile Include="Indexing\Collation\Cultures\MkCollationAnalyzer.cs" />
    <Compile Include="Indexing\Collation\Cultures\MlCollationAnalyzer.cs" />
    <Compile Include="Indexing\Collation\Cultures\MnCollationAnalyzer.cs" />
    <Compile Include="Indexing\Collation\Cultures\MohCollationAnalyzer.cs" />
    <Compile Include="Indexing\Collation\Cultures\MrCollationAnalyzer.cs" />
    <Compile Include="Indexing\Collation\Cultures\MsCollationAnalyzer.cs" />
    <Compile Include="Indexing\Collation\Cultures\MtCollationAnalyzer.cs" />
    <Compile Include="Indexing\Collation\Cultures\NbCollationAnalyzer.cs" />
    <Compile Include="Indexing\Collation\Cultures\NeCollationAnalyzer.cs" />
    <Compile Include="Indexing\Collation\Cultures\NlCollationAnalyzer.cs" />
    <Compile Include="Indexing\Collation\Cultures\NnCollationAnalyzer.cs" />
    <Compile Include="Indexing\Collation\Cultures\NsoCollationAnalyzer.cs" />
    <Compile Include="Indexing\Collation\Cultures\OcCollationAnalyzer.cs" />
    <Compile Include="Indexing\Collation\Cultures\OrCollationAnalyzer.cs" />
    <Compile Include="Indexing\Collation\Cultures\PaCollationAnalyzer.cs" />
    <Compile Include="Indexing\Collation\Cultures\PlCollationAnalyzer.cs" />
    <Compile Include="Indexing\Collation\Cultures\PrsCollationAnalyzer.cs" />
    <Compile Include="Indexing\Collation\Cultures\PsCollationAnalyzer.cs" />
    <Compile Include="Indexing\Collation\Cultures\PtCollationAnalyzer.cs" />
    <Compile Include="Indexing\Collation\Cultures\QutCollationAnalyzer.cs" />
    <Compile Include="Indexing\Collation\Cultures\QuzCollationAnalyzer.cs" />
    <Compile Include="Indexing\Collation\Cultures\RmCollationAnalyzer.cs" />
    <Compile Include="Indexing\Collation\Cultures\RoCollationAnalyzer.cs" />
    <Compile Include="Indexing\Collation\Cultures\RuCollationAnalyzer.cs" />
    <Compile Include="Indexing\Collation\Cultures\RwCollationAnalyzer.cs" />
    <Compile Include="Indexing\Collation\Cultures\SaCollationAnalyzer.cs" />
    <Compile Include="Indexing\Collation\Cultures\SahCollationAnalyzer.cs" />
    <Compile Include="Indexing\Collation\Cultures\SeCollationAnalyzer.cs" />
    <Compile Include="Indexing\Collation\Cultures\SiCollationAnalyzer.cs" />
    <Compile Include="Indexing\Collation\Cultures\SkCollationAnalyzer.cs" />
    <Compile Include="Indexing\Collation\Cultures\SlCollationAnalyzer.cs" />
    <Compile Include="Indexing\Collation\Cultures\SmaCollationAnalyzer.cs" />
    <Compile Include="Indexing\Collation\Cultures\SmjCollationAnalyzer.cs" />
    <Compile Include="Indexing\Collation\Cultures\SmnCollationAnalyzer.cs" />
    <Compile Include="Indexing\Collation\Cultures\SmsCollationAnalyzer.cs" />
    <Compile Include="Indexing\Collation\Cultures\SqCollationAnalyzer.cs" />
    <Compile Include="Indexing\Collation\Cultures\SrCollationAnalyzer.cs" />
    <Compile Include="Indexing\Collation\Cultures\SvCollationAnalyzer.cs" />
    <Compile Include="Indexing\Collation\Cultures\SwCollationAnalyzer.cs" />
    <Compile Include="Indexing\Collation\Cultures\SyrCollationAnalyzer.cs" />
    <Compile Include="Indexing\Collation\Cultures\TaCollationAnalyzer.cs" />
    <Compile Include="Indexing\Collation\Cultures\TeCollationAnalyzer.cs" />
    <Compile Include="Indexing\Collation\Cultures\TgCollationAnalyzer.cs" />
    <Compile Include="Indexing\Collation\Cultures\ThCollationAnalyzer.cs" />
    <Compile Include="Indexing\Collation\Cultures\TkCollationAnalyzer.cs" />
    <Compile Include="Indexing\Collation\Cultures\TnCollationAnalyzer.cs" />
    <Compile Include="Indexing\Collation\Cultures\TrCollationAnalyzer.cs" />
    <Compile Include="Indexing\Collation\Cultures\TtCollationAnalyzer.cs" />
    <Compile Include="Indexing\Collation\Cultures\TzmCollationAnalyzer.cs" />
    <Compile Include="Indexing\Collation\Cultures\UgCollationAnalyzer.cs" />
    <Compile Include="Indexing\Collation\Cultures\UkCollationAnalyzer.cs" />
    <Compile Include="Indexing\Collation\Cultures\UrCollationAnalyzer.cs" />
    <Compile Include="Indexing\Collation\Cultures\UzCollationAnalyzer.cs" />
    <Compile Include="Indexing\Collation\Cultures\ViCollationAnalyzer.cs" />
    <Compile Include="Indexing\Collation\Cultures\WoCollationAnalyzer.cs" />
    <Compile Include="Indexing\Collation\Cultures\XhCollationAnalyzer.cs" />
    <Compile Include="Indexing\Collation\Cultures\YoCollationAnalyzer.cs" />
    <Compile Include="Indexing\Collation\Cultures\ZhCollationAnalyzer.cs" />
    <Compile Include="Indexing\Collation\Cultures\ZuCollationAnalyzer.cs" />
    <Compile Include="Indexing\Collation\IndexableBinaryStringTools_UsingArrays.cs" />
    <Compile Include="Indexing\GatherAllCollector.cs" />
    <Compile Include="Indexing\LowerCaseKeywordAnalyzer.cs" />
    <Compile Include="Indexing\RangeQueryParser.cs" />
    <Compile Include="Indexing\RobustEnumerator.cs" />
    <Compile Include="Indexing\SpatialIndex.cs" />
    <Compile Include="Indexing\SimpleQueryParser.cs" />
    <Compile Include="Config\InMemoryRavenConfiguration.cs" />
    <Compile Include="Impl\IUuidGenerator.cs" />
    <Compile Include="Linq\Ast\CaptureSelectNewFieldNamesVisitor.cs" />
    <Compile Include="Plugins\AbstractAttachmentDeleteTrigger.cs" />
    <Compile Include="Plugins\AbstractAttachmentPutTrigger.cs" />
    <Compile Include="Plugins\AbstractAttachmentReadTrigger.cs" />
    <Compile Include="Plugins\IStartupTask.cs" />
    <Compile Include="Data\LinearQuery.cs" />
    <Compile Include="Linq\GroupByKeyFunc.cs" />
    <Compile Include="Linq\ITranslatorDatabaseAccessor.cs" />
    <Compile Include="Linq\PrivateExtensions\MetadataExtensions.cs" />
    <Compile Include="Linq\TranslatorFunc.cs" />
    <Compile Include="Plugins\AbstractBackgroundTask.cs" />
    <Compile Include="Plugins\AbstractDocumentCodec.cs" />
    <Compile Include="Plugins\AbstractDynamicCompilationExtension.cs" />
    <Compile Include="Plugins\Builtins\CleanupOldDynamicIndexes.cs" />
    <Compile Include="Plugins\Builtins\CreateFolderIcon.cs" />
    <Compile Include="Plugins\Builtins\DeleteRemovedIndexes.cs" />
    <Compile Include="Plugins\Builtins\FilterRavenInternalDocumentsReadTrigger.cs" />
    <Compile Include="Plugins\AbstractIndexUpdateTrigger.cs" />
    <Compile Include="Plugins\AbstractReadTrigger.cs" />
    <Compile Include="Plugins\Builtins\PendingTransactionRecovery.cs" />
    <Compile Include="Plugins\Builtins\SpatialDynamicCompilationExtension.cs" />
    <Compile Include="Plugins\AbstractIndexUpdateTriggerBatcher.cs" />
    <Compile Include="Plugins\Builtins\DeleteTemporaryIndexes.cs" />
    <Compile Include="Plugins\ReadOperation.cs" />
    <Compile Include="Plugins\ReadVetoResult.cs" />
    <Compile Include="Data\QueryResults.cs" />
    <Compile Include="Data\CommandDataFactory.cs" />
    <Compile Include="Data\IndexFailureInformation.cs" />
    <Compile Include="Data\IndexQueryResult.cs" />
    <Compile Include="Exceptions\IndexDisabledException.cs" />
    <Compile Include="Exceptions\OperationVetoedException.cs" />
    <Compile Include="Extensions\EnumerableExtensions.cs" />
    <Compile Include="Indexing\MapReduceIndex.cs" />
    <Compile Include="Indexing\QueryBuilder.cs" />
    <Compile Include="Indexing\SimpleIndex.cs" />
    <Compile Include="Plugins\AbstractDeleteTrigger.cs" />
    <Compile Include="Plugins\AbstractPutTrigger.cs" />
    <Compile Include="Plugins\IRequiresDocumentDatabaseInitialization.cs" />
    <Compile Include="DocumentDatabase.cs" />
    <Compile Include="Indexing\Index.cs" />
    <Compile Include="Indexing\AnonymousObjectToLuceneDocumentConverter.cs" />
    <Compile Include="Indexing\StatefulEnumerableWrapper.cs" />
    <Compile Include="Indexing\IndexingExecuter.cs" />
    <Compile Include="Indexing\WorkContext.cs" />
    <Compile Include="Json\DynamicObjectExtensions.cs" />
    <Compile Include="Json\JsonPatcher.cs" />
    <Compile Include="Json\JsonToExpando.cs" />
    <Compile Include="Linq\AbstractViewGenerator.cs" />
    <Compile Include="Linq\QueryParsingUtils.cs" />
    <Compile Include="Linq\DynamicViewCompiler.cs" />
    <Compile Include="Linq\IndexingFunc.cs" />
    <Compile Include="Linq\PrivateExtensions\LinqOnDynamic.cs" />
    <Compile Include="Plugins\VetoResult.cs" />
    <Compile Include="Config\RavenConfiguration.cs" />
    <Compile Include="Queries\SuggestionQueryExtensions.cs" />
    <Compile Include="Queries\SuggestionQueryIndexExtension.cs" />
    <Compile Include="Queries\TermsQueryRunner.cs" />
    <Compile Include="Queries\TermsQueryRunnerExtensions.cs" />
    <Compile Include="Server\Responders\AddIncludesCommand.cs" />
    <Compile Include="Server\Responders\AdminBackup.cs" />
    <Compile Include="Server\Responders\AdminStartIndexing.cs" />
    <Compile Include="Server\Responders\AdminStopIndexing.cs" />
    <Compile Include="Server\Responders\BuildVersion.cs" />
    <Compile Include="Server\Responders\ClientAccessPolicy.cs" />
    <Compile Include="Server\Responders\Databases.cs" />
    <Compile Include="Server\Responders\Docs.cs" />
    <Compile Include="Server\Responders\Document.cs" />
    <Compile Include="Server\Responders\DocumentBatch.cs" />
    <Compile Include="Server\Responders\Facets.cs" />
    <Compile Include="Server\Responders\Index.cs" />
    <Compile Include="Server\Responders\Indexes.cs" />
    <Compile Include="Server\Responders\MultiGet.cs" />
    <Compile Include="Server\Responders\Queries.cs" />
    <Compile Include="Server\Responders\RequestResponder.cs" />
    <Compile Include="Server\Responders\SilverlightEnsuresStartup.cs" />
    <Compile Include="Server\Responders\Static.cs" />
    <Compile Include="Server\Responders\Statics.cs" />
    <Compile Include="Server\Responders\Statistics.cs" />
    <Compile Include="Server\Responders\SuggestionResponder.cs" />
    <Compile Include="Server\Responders\Terms.cs" />
    <Compile Include="Server\Responders\TransactionCommit.cs" />
    <Compile Include="Server\Responders\TransactionPromote.cs" />
    <Compile Include="Server\Responders\TransactionRollback.cs" />
    <Compile Include="Server\Responders\TransactionStatus.cs" />
    <Compile Include="Smuggler\DataDumper.cs" />
    <Compile Include="Storage\DocumentInTransactionData.cs" />
    <Compile Include="Storage\GetMappedResultsParams.cs" />
    <Compile Include="Storage\IAttachmentsStorageActions.cs" />
    <Compile Include="Storage\IDocumentStorageActions.cs" />
    <Compile Include="Storage\IGeneralStorageActions.cs" />
    <Compile Include="Storage\IIndexingStorageActions.cs" />
    <Compile Include="Storage\IMappedResultsStorageAction.cs" />
    <Compile Include="Storage\IndexCreationOptions.cs" />
    <Compile Include="Storage\IndexDefinitionStorage.cs" />
    <Compile Include="Storage\IQueueStorageActions.cs" />
    <Compile Include="Storage\IStalenessStorageActions.cs" />
    <Compile Include="Storage\IStorageActionsAccessor.cs" />
    <Compile Include="Storage\ITasksStorageActions.cs" />
    <Compile Include="Storage\ITransactionalStorage.cs" />
    <Compile Include="Storage\ITransactionStorageActions.cs" />
    <Compile Include="Queries\SuggestionQueryRunner.cs" />
    <Compile Include="Tasks\ReduceTask.cs" />
    <Compile Include="Tasks\RemoveFromIndexTask.cs" />
    <Compile Include="Tasks\Task.cs" />
    <Compile Include="Indexing\IndexStorage.cs" />
    <Compile Include="Util\BoundedMemoryTarget.cs" />
    <Compile Include="Util\ConcurrentSet.cs" />
    <Compile Include="Util\PortUtil.cs" />
  </ItemGroup>
  <ItemGroup>
    <BootstrapperPackage Include="Microsoft.Net.Client.3.5">
      <Visible>False</Visible>
      <ProductName>.NET Framework 3.5 SP1 Client Profile</ProductName>
      <Install>false</Install>
    </BootstrapperPackage>
    <BootstrapperPackage Include="Microsoft.Net.Framework.3.5.SP1">
      <Visible>False</Visible>
      <ProductName>.NET Framework 3.5 SP1</ProductName>
      <Install>true</Install>
    </BootstrapperPackage>
    <BootstrapperPackage Include="Microsoft.Windows.Installer.3.1">
      <Visible>False</Visible>
      <ProductName>Windows Installer 3.1</ProductName>
      <Install>true</Install>
    </BootstrapperPackage>
  </ItemGroup>
  <ItemGroup>
    <Content Include="Server\WebUI\css\smoothness\images\ui-anim_basic_16x16.gif" />
    <Content Include="Server\WebUI\studio_not_found.html" />
    <Content Include="Server\WebUI\studio.html" />
    <Content Include="Server\WebUI\raven-data.ico" />
    <Content Include="Server\WebUI\css\Pager.css" />
    <Content Include="Server\WebUI\css\rdb.css" />
    <Content Include="Server\WebUI\css\rdb.jsonEditor.css" />
    <Content Include="Server\WebUI\css\smoothness\images\ui-bg_flat_0_aaaaaa_40x100.png" />
    <Content Include="Server\WebUI\css\smoothness\images\ui-bg_flat_75_ffffff_40x100.png" />
    <Content Include="Server\WebUI\css\smoothness\images\ui-bg_glass_55_fbf9ee_1x400.png" />
    <Content Include="Server\WebUI\css\smoothness\images\ui-bg_glass_65_ffffff_1x400.png" />
    <Content Include="Server\WebUI\css\smoothness\images\ui-bg_glass_75_dadada_1x400.png" />
    <Content Include="Server\WebUI\css\smoothness\images\ui-bg_glass_75_e6e6e6_1x400.png" />
    <Content Include="Server\WebUI\css\smoothness\images\ui-bg_glass_95_fef1ec_1x400.png" />
    <Content Include="Server\WebUI\css\smoothness\images\ui-bg_highlight-soft_75_cccccc_1x100.png" />
    <Content Include="Server\WebUI\css\smoothness\images\ui-icons_222222_256x240.png" />
    <Content Include="Server\WebUI\css\smoothness\images\ui-icons_2e83ff_256x240.png" />
    <Content Include="Server\WebUI\css\smoothness\images\ui-icons_454545_256x240.png" />
    <Content Include="Server\WebUI\css\smoothness\images\ui-icons_888888_256x240.png" />
    <Content Include="Server\WebUI\css\smoothness\images\ui-icons_cd0a0a_256x240.png" />
    <Content Include="Server\WebUI\css\smoothness\jquery-ui-1.8rc2.custom.css" />
    <Content Include="Server\WebUI\documents.html" />
    <Content Include="Server\WebUI\favicon.ico" />
    <Content Include="Server\WebUI\images\ajax-loader.gif" />
    <Content Include="Server\WebUI\images\bgR.png" />
    <Content Include="Server\WebUI\images\c1_i1.png" />
    <Content Include="Server\WebUI\images\c2_i2.png" />
    <Content Include="Server\WebUI\images\c2_i3.png" />
    <Content Include="Server\WebUI\images\c2_i4.png" />
    <Content Include="Server\WebUI\images\c2_i5.png" />
    <Content Include="Server\WebUI\images\c2_i6.png" />
    <Content Include="Server\WebUI\images\c3_i7.png" />
    <Content Include="Server\WebUI\images\footerContainerBgR.png" />
    <Content Include="Server\WebUI\images\footer_bg.png" />
    <Content Include="Server\WebUI\images\header_bg.png" />
    <Content Include="Server\WebUI\images\jsonEditor\doc.gif" />
    <Content Include="Server\WebUI\images\jsonEditor\docNode.gif" />
    <Content Include="Server\WebUI\images\jsonEditor\docNodeLast.gif" />
    <Content Include="Server\WebUI\images\jsonEditor\docNodeLastFirst.gif" />
    <Content Include="Server\WebUI\images\jsonEditor\folder.gif" />
    <Content Include="Server\WebUI\images\jsonEditor\folderNode.gif" />
    <Content Include="Server\WebUI\images\jsonEditor\folderNodeFirst.gif" />
    <Content Include="Server\WebUI\images\jsonEditor\folderNodeLast.gif" />
    <Content Include="Server\WebUI\images\jsonEditor\folderNodeLastFirst.gif" />
    <Content Include="Server\WebUI\images\jsonEditor\folderNodeOpen.gif" />
    <Content Include="Server\WebUI\images\jsonEditor\folderNodeOpenFirst.gif" />
    <Content Include="Server\WebUI\images\jsonEditor\folderNodeOpenLast.gif" />
    <Content Include="Server\WebUI\images\jsonEditor\folderNodeOpenLastFirst.gif" />
    <Content Include="Server\WebUI\images\jsonEditor\folderOpen.gif" />
    <Content Include="Server\WebUI\images\jsonEditor\vertLine.gif" />
    <Content Include="Server\WebUI\images\logo.png" />
    <Content Include="Server\WebUI\images\midBox1.png" />
    <Content Include="Server\WebUI\images\midBox2Arrow.png" />
    <Content Include="Server\WebUI\images\sideBarArrow.png" />
    <Content Include="Server\WebUI\images\sideBarListBoxBottom.png" />
    <Content Include="Server\WebUI\images\sideBarListBoxTop.png" />
    <Content Include="Server\WebUI\images\submit.png" />
    <Content Include="Server\WebUI\images\topNavSep.png" />
    <Content Include="Server\WebUI\index.html" />
    <Content Include="Server\WebUI\indexes.html" />
    <Content Include="Server\WebUI\JSONTemplates\errorsMsgs.html" />
    <Content Include="Server\WebUI\JSONTemplates\warningMsgs.html" />
    <Content Include="Server\WebUI\JSONTemplates\documentation.html" />
    <Content Include="Server\WebUI\JSONTemplates\globalStats.html" />
    <Content Include="Server\WebUI\JSONTemplates\indexPage.html" />
    <Content Include="Server\WebUI\JSONTemplates\quickStats.html" />
    <Content Include="Server\WebUI\js\jquery-1.4.2.min.js" />
    <Content Include="Server\WebUI\js\jquery-jtemplates.js" />
    <Content Include="Server\WebUI\js\jquery-ui.js" />
    <Content Include="Server\WebUI\js\jquery.pager.js" />
    <Content Include="Server\WebUI\js\jquery.query-2.1.7.js" />
    <Content Include="Server\WebUI\js\jquery.RavenDB.js" />
    <Content Include="Server\WebUI\js\json2.js" />
    <Content Include="Server\WebUI\js\jstree\jquery.tree.js" />
    <Content Include="Server\WebUI\js\jstree\themes\default\dot_for_ie.gif" />
    <Content Include="Server\WebUI\js\jstree\themes\default\icons.png" />
    <Content Include="Server\WebUI\js\jstree\themes\default\style.css" />
    <Content Include="Server\WebUI\js\jstree\themes\default\throbber.gif" />
    <Content Include="Server\WebUI\js\jstree\themes\icons\txt.png" />
    <Content Include="Server\WebUI\js\raven-ui.documents.js" />
    <Content Include="Server\WebUI\js\raven-ui.js" />
    <Content Include="Server\WebUI\js\rdb.jsonEditor\editor.html" />
    <Content Include="Server\WebUI\js\rdb.jsonEditor\rdb.jsonEditor.js" />
    <Content Include="Server\WebUI\statistics.html" />
    <Content Include="Server\WebUI\view.html" />
  </ItemGroup>
  <ItemGroup>
    <WCFMetadata Include="Service References\" />
  </ItemGroup>
  <ItemGroup>
    <EmbeddedResource Include="Commercial\RavenDB.public" />
    <None Include="packages.config" />
    <None Include="RavenDB.snk" />
  </ItemGroup>
  <ItemGroup>
    <ProjectReference Include="..\Imports\SignalR\SignalR.Hosting.Common\SignalR.Hosting.Common.csproj">
      <Project>{3B71F0AE-D4B6-4F47-BF62-333D45615673}</Project>
      <Name>SignalR.Hosting.Common</Name>
    </ProjectReference>
    <ProjectReference Include="..\Imports\SignalR\SignalR.Hosting.Self\SignalR.Hosting.Self.csproj">
      <Project>{A2BD866D-906A-4742-AB3B-DB8740830400}</Project>
      <Name>SignalR.Hosting.Self</Name>
    </ProjectReference>
    <ProjectReference Include="..\Imports\SignalR\SignalR\SignalR.csproj">
      <Project>{1B9A82C4-BCA1-4834-A33E-226F17BE070B}</Project>
      <Name>SignalR %28SignalR\SignalR%29</Name>
    </ProjectReference>
    <ProjectReference Include="..\Raven.Abstractions\Raven.Abstractions.csproj">
      <Project>{41AC479E-1EB2-4D23-AAF2-E4C8DF1BC2BA}</Project>
      <Name>Raven.Abstractions</Name>
    </ProjectReference>
  </ItemGroup>
  <ItemGroup />
  <Import Project="$(MSBuildToolsPath)\Microsoft.CSharp.targets" />
  <Import Project="$(MSBuildProjectDirectory)\..\Tools\StyleCop\StyleCop.Targets" />
  <!-- To modify your build process, add your task inside one of the targets below and uncomment it. 
       Other similar extension points exist, see Microsoft.Common.targets.
  <Target Name="BeforeBuild">
  </Target>
  <Target Name="AfterBuild">
  </Target>
  -->
  <Target Name="BeforeBuild">
    <CreateItem Include="Server\WebUI\**\*.*">
      <Output ItemName="EmbeddedResource" TaskParameter="Include" />
    </CreateItem>
  </Target>
  <Import Project="$(SolutionDir)\.nuget\nuget.targets" />
</Project><|MERGE_RESOLUTION|>--- conflicted
+++ resolved
@@ -173,11 +173,8 @@
     <Compile Include="Plugins\Builtins\InvalidDocumentNames.cs" />
     <Compile Include="Plugins\Builtins\Tenants\ModifiedTenantDatabase.cs" />
     <Compile Include="Plugins\Builtins\Tenants\TenantDatabaseModified.cs" />
-<<<<<<< HEAD
     <Compile Include="Plugins\Catalogs\BuiltinFilteringCatalog.cs" />
-=======
     <Compile Include="Plugins\AbstractIndexCodec.cs" />
->>>>>>> 051e5f4d
     <Compile Include="Plugins\Catalogs\BundlesFilteredCatalog.cs" />
     <Compile Include="Plugins\Catalogs\FilteredCatalog.cs" />
     <Compile Include="Rhino.Licensing\AbstractLicenseValidator.cs" />
